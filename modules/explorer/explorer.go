// Package explorer module provides a glimpse into what the Sia network
// currently looks like.
package explorer

import (
	"errors"
	"path/filepath"
	"sync"

<<<<<<< HEAD
	"gitlab.com/NebulousLabs/Sia/modules"
	"gitlab.com/NebulousLabs/Sia/persist"
	"gitlab.com/NebulousLabs/Sia/types"
=======
	"github.com/NebulousLabs/Sia/modules"
	"github.com/NebulousLabs/Sia/persist"
	siasync "github.com/NebulousLabs/Sia/sync"
	"github.com/NebulousLabs/Sia/types"
>>>>>>> 58d4f727
)

const (
	// hashrateEstimationBlocks is the number of blocks that are used to
	// estimate the current hashrate.
	hashrateEstimationBlocks = 200 // 33 hours
	// logFile is the name of the log file.
	logFile = modules.ExplorerDir + ".log"
)

var (
	errNilCS    = errors.New("explorer cannot use a nil consensus set")
	errNilTpool = errors.New("explorer cannot use a nil transaction pool")
)

type (
	// fileContractHistory stores the original file contract and the chain of
	// revisions that have affected a file contract through the life of the
	// blockchain.
	fileContractHistory struct {
		Contract     types.FileContract
		Revisions    []types.FileContractRevision
		StorageProof types.StorageProof
	}

	// blockFacts contains a set of facts about the consensus set related to a
	// certain block. The explorer needs some additional information in the
	// history so that it can calculate certain values, which is one of the
	// reasons that the explorer uses a separate struct instead of
	// modules.BlockFacts.
	blockFacts struct {
		modules.BlockFacts

		Timestamp types.Timestamp
	}

	// An Explorer contains a more comprehensive view of the blockchain,
	// including various statistics and metrics.
	Explorer struct {
		cs                               modules.ConsensusSet
		db                               *persist.BoltDatabase
		tpool                            modules.TransactionPool
		persistDir                       string
		unconfirmedSets                  map[modules.TransactionSetID][]types.TransactionID
		unconfirmedProcessedTransactions []modules.ProcessedTransaction
		mu                               sync.RWMutex
		tg                               siasync.ThreadGroup
		persistMu                        sync.RWMutex
		log                              *persist.Logger
	}
)

// New creates the internal data structures, and subscribes to
// consensus for changes to the blockchain
func New(cs modules.ConsensusSet, tpool modules.TransactionPool, persistDir string) (*Explorer, error) {
	// Check that input modules are non-nil
	if cs == nil {
		return nil, errNilCS
	}
	if tpool == nil {
		return nil, errNilTpool
	}

	// Initialize the explorer.
	e := &Explorer{
		cs:              cs,
		tpool:           tpool,
		persistDir:      persistDir,
		unconfirmedSets: make(map[modules.TransactionSetID][]types.TransactionID),
	}

	// Initialize the persistent structures, including the database.
	err := e.initPersist()
	if err != nil {
		return nil, err
	}

	// Create the logger.
	e.log, err = persist.NewFileLogger(filepath.Join(e.persistDir, logFile))
	if err != nil {
		return nil, err
	}

	// retrieve the current ConsensusChangeID
	var recentChange modules.ConsensusChangeID
	err = e.db.View(dbGetInternal(internalRecentChange, &recentChange))
	if err != nil {
		return nil, err
	}

	err = cs.ConsensusSetSubscribe(e, recentChange, nil)
	if err == modules.ErrInvalidConsensusChangeID {
		// Perform a rescan of the consensus set if the change id is not found.
		// The id will only be not found if there has been desynchronization
		// between the explorer and the consensus package.
		if err != nil {
			return nil, errors.New("explorer startup failed - rescanning failed: " + err.Error())
		}
	} else if err != nil {
		return nil, errors.New("explorer subscription failed: " + err.Error())
	}
	tpool.TransactionPoolSubscribe(e)

	// make sure we commit on shutdown
	e.tg.OnStop(func() {
		e.cs.Unsubscribe(e)
		e.tpool.Unsubscribe(e)
	})

	return e, err
}

// Close closes the explorer.
func (e *Explorer) Close() error {
	e.cs.Unsubscribe(e)
	return e.db.Close()
}<|MERGE_RESOLUTION|>--- conflicted
+++ resolved
@@ -1,5 +1,5 @@
-// Package explorer module provides a glimpse into what the Sia network
-// currently looks like.
+// Package explorer provides a glimpse into what the Sia network currently
+// looks like.
 package explorer
 
 import (
@@ -7,16 +7,10 @@
 	"path/filepath"
 	"sync"
 
-<<<<<<< HEAD
 	"gitlab.com/NebulousLabs/Sia/modules"
 	"gitlab.com/NebulousLabs/Sia/persist"
+	siasync "gitlab.com/NebulousLabs/Sia/sync"
 	"gitlab.com/NebulousLabs/Sia/types"
-=======
-	"github.com/NebulousLabs/Sia/modules"
-	"github.com/NebulousLabs/Sia/persist"
-	siasync "github.com/NebulousLabs/Sia/sync"
-	"github.com/NebulousLabs/Sia/types"
->>>>>>> 58d4f727
 )
 
 const (
