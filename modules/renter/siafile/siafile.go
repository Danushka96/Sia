package siafile

import (
	"bytes"
	"fmt"
	"io"
	"math"
	"os"
	"path/filepath"
	"sync"
	"time"

	"gitlab.com/NebulousLabs/Sia/build"
	"gitlab.com/NebulousLabs/Sia/crypto"
	"gitlab.com/NebulousLabs/Sia/encoding"
	"gitlab.com/NebulousLabs/Sia/modules"
	"gitlab.com/NebulousLabs/Sia/types"
	"gitlab.com/NebulousLabs/errors"

	"gitlab.com/NebulousLabs/writeaheadlog"
)

var (
	// ErrPathOverload is an error when a file already exists at that location
	ErrPathOverload = errors.New("a file already exists at that location")
	// ErrUnknownPath is an error when a file cannot be found with the given path
	ErrUnknownPath = errors.New("no file known with that path")
	// ErrUnknownThread is an error when a SiaFile is trying to be closed by a
	// thread that is not in the threadMap
	ErrUnknownThread = errors.New("thread should not be calling Close(), does not have control of the siafile")
)

type (
	// SiaFile is the disk format for files uploaded to the Sia network.  It
	// contains all the necessary information to recover a file from its hosts and
	// allows for easy constant-time updates of the file without having to read or
	// write the whole file.
	SiaFile struct {
		// staticMetadata is the mostly static staticMetadata of a SiaFile. The reserved
		// size of the staticMetadata on disk should always be a multiple of 4kib.
		// The staticMetadata is also the only part of the file that is JSON encoded
		// and can therefore be easily extended.
		staticMetadata Metadata

		// pubKeyTable stores the public keys of the hosts this file's pieces are uploaded to.
		// Since multiple pieces from different chunks might be uploaded to the same host, this
		// allows us to deduplicate the rather large public keys.
		pubKeyTable []HostPublicKey

		// fullChunks are the chunks the file was split into. A SiaFile might also
		// contain a partial chunk which resides within the partialsSiaFile.
		fullChunks []chunk

		// utility fields. These are not persisted.
		deleted bool
		deps    modules.Dependencies
		mu      sync.RWMutex
		wal     *writeaheadlog.WAL // the wal that is used for SiaFiles

		// siaFilePath is the path to the .sia file on disk.
		siaFilePath string

		// partialSiaFile is the SiaFile that holds or could hold the partial chunk of
		// this siafile. Since we don't know if a file is going to have a partial
		// chunk we simply keep the megafiles always open and assign them to SiaFiles
		// with matching redundancy.
		partialsSiaFile *SiaFileSetEntry
	}

	// chunk represents a single chunk of a file on disk
	chunk struct {
		// ExtensionInfo is some reserved space for each chunk that allows us
		// to indicate if a chunk is special.
		ExtensionInfo [16]byte

		// Pieces are the Pieces of the file the chunk consists of.
		Pieces [][]piece

		// Stuck indicates if the chunk was not repaired as expected by the
		// repair loop
		Stuck bool
	}

	// Chunk is an exported chunk. It contains exported pieces.
	Chunk struct {
		Pieces [][]Piece
	}

	// piece represents a single piece of a chunk on disk
	piece struct {
		offset          uint32      // offset of the piece within the sector
		length          uint32      // length of the piece within the sector
		HostTableOffset uint32      // offset of the host's key within the pubKeyTable
		MerkleRoot      crypto.Hash // merkle root of the piece
	}

	// Piece is an exported piece. It contains a resolved public key instead of
	// the table offset.
	Piece struct {
		HostPubKey types.SiaPublicKey // public key of the host
		MerkleRoot crypto.Hash        // merkle root of the piece
	}

	// HostPublicKey is an entry in the HostPubKey table.
	HostPublicKey struct {
		PublicKey types.SiaPublicKey // public key of host
		Used      bool               // indicates if we currently use this host
	}
)

// MarshalSia implements the encoding.SiaMarshaler interface.
func (hpk HostPublicKey) MarshalSia(w io.Writer) error {
	e := encoding.NewEncoder(w)
	e.Encode(hpk.PublicKey)
	e.WriteBool(hpk.Used)
	return e.Err()
}

// SiaFilePath returns the siaFilePath field of the SiaFile.
func (sf *SiaFile) SiaFilePath() string {
	sf.mu.RLock()
	defer sf.mu.RUnlock()
	return sf.siaFilePath
}

// UnmarshalSia implements the encoding.SiaUnmarshaler interface.
func (hpk *HostPublicKey) UnmarshalSia(r io.Reader) error {
	d := encoding.NewDecoder(r, encoding.DefaultAllocLimit)
	d.Decode(&hpk.PublicKey)
	hpk.Used = d.NextBool()
	return d.Err()
}

// numPieces returns the total number of pieces uploaded for a chunk. This
// means that numPieces can be greater than the number of pieces created by the
// erasure coder.
func (c *chunk) numPieces() (numPieces int) {
	for _, c := range c.Pieces {
		numPieces += len(c)
	}
	return
}

// New create a new SiaFile.
func New(siaFilePath, source string, wal *writeaheadlog.WAL, erasureCode modules.ErasureCoder, masterKey crypto.CipherKey, fileSize uint64, fileMode os.FileMode, partialsSiaFile *SiaFileSetEntry, disablePartialUpload bool) (*SiaFile, error) {
	currentTime := time.Now()
	ecType, ecParams := marshalErasureCoder(erasureCode)
	zeroHealth := float64(1 + erasureCode.MinPieces()/(erasureCode.NumPieces()-erasureCode.MinPieces()))
	file := &SiaFile{
		staticMetadata: Metadata{
			AccessTime:              currentTime,
			ChunkOffset:             defaultReservedMDPages * pageSize,
			ChangeTime:              currentTime,
			CombinedChunkStatus:     CombinedChunkStatusNoChunk,
			CreateTime:              currentTime,
			CachedHealth:            zeroHealth,
			CachedStuckHealth:       0,
			CachedRedundancy:        0,
			CachedUploadProgress:    0,
			DisablePartialChunk:     disablePartialUpload,
			FileSize:                int64(fileSize),
			LocalPath:               source,
			StaticMasterKey:         masterKey.Key(),
			StaticMasterKeyType:     masterKey.Type(),
			Mode:                    fileMode,
			ModTime:                 currentTime,
			staticErasureCode:       erasureCode,
			StaticErasureCodeType:   ecType,
			StaticErasureCodeParams: ecParams,
			StaticPagesPerChunk:     numChunkPagesRequired(erasureCode.NumPieces()),
			StaticPieceSize:         modules.SectorSize - masterKey.Type().Overhead(),
			UniqueID:                uniqueID(),
		},
		deps:            modules.ProdDependencies,
		partialsSiaFile: partialsSiaFile,
		siaFilePath:     siaFilePath,
		wal:             wal,
	}
	// Init chunks.
	numChunks := fileSize / file.staticChunkSize()
	if fileSize%file.staticChunkSize() != 0 && partialsSiaFile != nil && !disablePartialUpload {
		// This file has a partial chunk
		file.staticMetadata.CombinedChunkStatus = CombinedChunkStatusHasChunk
	} else if fileSize%file.staticChunkSize() != 0 && disablePartialUpload {
		// This file does have a partial chunk but we treat it as a full chunk.
		numChunks++
	} else if fileSize%file.staticChunkSize() != 0 && partialsSiaFile == nil {
		return nil, errors.New("can't create a file with a partial chunk without assigning a partialsSiaFile")
	}
	file.fullChunks = make([]chunk, numChunks)
	for i := range file.fullChunks {
		file.fullChunks[i].Pieces = make([][]piece, erasureCode.NumPieces())
	}
	// Update cached fields for 0-Byte files.
	if file.staticMetadata.FileSize == 0 {
		file.staticMetadata.CachedHealth = 0
		file.staticMetadata.CachedStuckHealth = 0
		file.staticMetadata.CachedRedundancy = float64(erasureCode.NumPieces()) / float64(erasureCode.MinPieces())
		file.staticMetadata.CachedUploadProgress = 100
	}
	// Save file.
	return file, file.saveFile()
}

// GrowNumChunks increases the number of chunks in the SiaFile to numChunks. If
// the file already contains >= numChunks chunks then GrowNumChunks is a no-op.
func (sf *SiaFile) GrowNumChunks(numChunks uint64) error {
	sf.mu.Lock()
	defer sf.mu.Unlock()
	updates, err := sf.growNumChunks(numChunks)
	if err != nil {
		return err
	}
	return sf.createAndApplyTransaction(updates...)
}

// RemoveLastChunk removes the last chunk of the SiaFile and truncates the file
// accordingly.
func (sf *SiaFile) RemoveLastChunk() error {
	sf.mu.Lock()
	defer sf.mu.Unlock()
	return sf.removeLastChunk()
}

// SetFileSize changes the fileSize of the SiaFile.
func (sf *SiaFile) SetFileSize(fileSize uint64) error {
	sf.mu.Lock()
	defer sf.mu.Unlock()
	if sf.deleted {
		return errors.New("can't set filesize of deleted file")
	}
	if sf.staticMetadata.CombinedChunkStatus > CombinedChunkStatusNoChunk {
		return errors.New("can't call SetFileSize on file with partial chunk")
	}
	// Make sure that SetFileSize doesn't affect the number of total chunks within
	// the file.
	newNumChunks := fileSize / sf.staticChunkSize()
	if fileSize%sf.staticChunkSize() != 0 {
		newNumChunks++
	}
	if sf.numChunks() != newNumChunks {
		return fmt.Errorf("can't change fileSize since it would change the number of chunks from %v to %v",
			sf.numChunks(), newNumChunks)
	}
	sf.staticMetadata.FileSize = int64(fileSize)
	// Check if the file changed from not having a partial chunk to having one.
	if !sf.staticMetadata.DisablePartialChunk &&
		sf.staticMetadata.CombinedChunkStatus == CombinedChunkStatusNoChunk &&
		uint64(sf.staticMetadata.FileSize)%sf.staticChunkSize() != 0 {
		if len(sf.fullChunks) > 0 {
			// Last fullChunk is replaced by a partial chunk so we remove it.
			if err := sf.removeLastChunk(); err != nil {
				return (err)
			}
		}
		sf.staticMetadata.CombinedChunkStatus = CombinedChunkStatusHasChunk
		if sf.partialsSiaFile == nil {
			return errors.New("can't turn file without partial chunk into a file with one if partialsSiaFile == nil")
		}
	}
	updates, err := sf.saveMetadataUpdates()
	if err != nil {
		return err
	}
	return sf.createAndApplyTransaction(updates...)
}

// AddPiece adds an uploaded piece to the file. It also updates the host table
// if the public key of the host is not already known.
func (sf *SiaFile) AddPiece(pk types.SiaPublicKey, chunkIndex, pieceIndex uint64, merkleRoot crypto.Hash) error {
	sf.mu.Lock()
	defer sf.mu.Unlock()
	// If the file was deleted we can't add a new piece since it would write
	// the file to disk again.
	if sf.deleted {
		return errors.New("can't add piece to deleted file")
	}

	// Update cache.
	defer sf.uploadProgressAndBytes()

	// Handle piece being added to the partial chunk.
	if chunkIndex == sf.numChunks()-1 && sf.staticMetadata.CombinedChunkStatus > CombinedChunkStatusIncomplete &&
		chunkIndex == uint64(len(sf.fullChunks)) {
		return sf.partialsSiaFile.AddPiece(pk, sf.staticMetadata.CombinedChunkIndex, pieceIndex, merkleRoot)
	}
	// Can't add a piece to a non-existent combined chunk. We could just return
	// 'nil' here but we don't want the repair code to waste money on uploading a
	// piece to a host and then not return an error when we can't add it to a
	// SiaFile.
	if chunkIndex == sf.numChunks()-1 && sf.staticMetadata.CombinedChunkStatus > CombinedChunkStatusNoChunk {
		err := errors.New("AddPiece: SiaFile doesn't have a combined chunk")
		build.Critical(err)
		return err
	}

	// Get the index of the host in the public key table.
	tableIndex := -1
	for i, hpk := range sf.pubKeyTable {
		if hpk.PublicKey.Algorithm == pk.Algorithm && bytes.Equal(hpk.PublicKey.Key, pk.Key) {
			tableIndex = i
			break
		}
	}
	// If we don't know the host yet, we add it to the table.
	tableChanged := false
	if tableIndex == -1 {
		sf.pubKeyTable = append(sf.pubKeyTable, HostPublicKey{
			PublicKey: pk,
			Used:      true,
		})
		tableIndex = len(sf.pubKeyTable) - 1
		tableChanged = true
	}
	// Check if the chunkIndex is valid.
	if chunkIndex >= uint64(len(sf.fullChunks)) {
		return fmt.Errorf("chunkIndex %v out of bounds (%v)", chunkIndex, len(sf.fullChunks))
	}
	// Check if the pieceIndex is valid.
	if pieceIndex >= uint64(len(sf.fullChunks[chunkIndex].Pieces)) {
		return fmt.Errorf("pieceIndex %v out of bounds (%v)", pieceIndex, len(sf.fullChunks[chunkIndex].Pieces))
	}
	// Add the piece to the chunk.
	sf.fullChunks[chunkIndex].Pieces[pieceIndex] = append(sf.fullChunks[chunkIndex].Pieces[pieceIndex], piece{
		HostTableOffset: uint32(tableIndex),
		MerkleRoot:      merkleRoot,
	})

	// Update the AccessTime, ChangeTime and ModTime.
	sf.staticMetadata.AccessTime = time.Now()
	sf.staticMetadata.ChangeTime = sf.staticMetadata.AccessTime
	sf.staticMetadata.ModTime = sf.staticMetadata.AccessTime

	// Defrag the chunk if necessary.
	chunk := &sf.fullChunks[chunkIndex]
	chunkSize := marshaledChunkSize(chunk.numPieces())
	maxChunkSize := int64(sf.staticMetadata.StaticPagesPerChunk) * pageSize
	if chunkSize > maxChunkSize {
		sf.defragChunk(chunk)
	}

	// If the chunk is still too large after the defrag, we abort.
	chunkSize = marshaledChunkSize(chunk.numPieces())
	if chunkSize > maxChunkSize {
		return fmt.Errorf("chunk doesn't fit into allocated space %v > %v", chunkSize, maxChunkSize)
	}
	// Update the file atomically.
	var updates []writeaheadlog.Update
	var err error
	// Get the updates for the header.
	if tableChanged {
		// If the table changed we update the whole header.
		updates, err = sf.saveHeaderUpdates()
	} else {
		// Otherwise just the metadata.
		updates, err = sf.saveMetadataUpdates()
	}
	if err != nil {
		return err
	}
	// Save the changed chunk to disk.
	chunkUpdate := sf.saveChunkUpdate(int(chunkIndex))
	return sf.createAndApplyTransaction(append(updates, chunkUpdate)...)
}

// chunkHealth returns the health of the chunk which is defined as the percent
// of parity pieces remaining.
//
// health = 0 is full redundancy, health <= 1 is recoverable, health > 1 needs
// to be repaired from disk or repair by upload streaming
func (sf *SiaFile) chunkHealth(chunkIndex int, offlineMap map[string]bool, goodForRenewMap map[string]bool) float64 {
	// Handle returning health of partial chunk.
	if chunkIndex == int(sf.numChunks())-1 && sf.staticMetadata.CombinedChunkStatus > CombinedChunkStatusIncomplete {
		return sf.partialsSiaFile.ChunkHealth(int(sf.staticMetadata.CombinedChunkIndex), offlineMap, goodForRenewMap)
	}
	if chunkIndex == int(sf.numChunks())-1 && sf.staticMetadata.CombinedChunkStatus > CombinedChunkStatusHasChunk {
		return 0 // Partial chunk has full health if not yet included in combined chunk
	}
	// The max number of good pieces that a chunk can have is NumPieces()
	numPieces := sf.staticMetadata.staticErasureCode.NumPieces()
	minPieces := sf.staticMetadata.staticErasureCode.MinPieces()
	targetPieces := float64(numPieces - minPieces)
	// Find the good pieces that are good for renew
	goodPieces, _ := sf.goodPieces(chunkIndex, offlineMap, goodForRenewMap)
	// Sanity Check, if something went wrong, default to minimum health
	if int(goodPieces) > numPieces || goodPieces < 0 {
		build.Critical("unexpected number of goodPieces for chunkHealth")
		goodPieces = 0
	}
	return 1 - (float64(int(goodPieces)-minPieces) / targetPieces)
}

// ChunkHealth returns the health of the chunk which is defined as the percent
// of parity pieces remaining.
func (sf *SiaFile) ChunkHealth(index int, offlineMap map[string]bool, goodForRenewMap map[string]bool) float64 {
	sf.mu.RLock()
	defer sf.mu.RUnlock()
	return sf.chunkHealth(index, offlineMap, goodForRenewMap)
}

// ChunkIndexByOffset will return the chunkIndex that contains the provided
// offset of a file and also the relative offset within the chunk. If the
// offset is out of bounds, chunkIndex will be equal to NumChunk().
func (sf *SiaFile) ChunkIndexByOffset(offset uint64) (chunkIndex uint64, off uint64) {
	chunkIndex = offset / sf.staticChunkSize()
	off = offset % sf.staticChunkSize()
	return
}

// Delete removes the file from disk and marks it as deleted. Once the file is
// deleted, certain methods should return an error.
func (sf *SiaFile) Delete() error {
	sf.mu.Lock()
	defer sf.mu.Unlock()
	// We can't delete a file multiple times.
	if sf.deleted {
		return errors.New("requested file has already been deleted")
	}
	update := sf.createDeleteUpdate()
	err := sf.createAndApplyTransaction(update)
	sf.deleted = true
	return err
}

// Deleted indicates if this file has been deleted by the user.
func (sf *SiaFile) Deleted() bool {
	sf.mu.RLock()
	defer sf.mu.RUnlock()
	return sf.deleted
}

// ErasureCode returns the erasure coder used by the file.
func (sf *SiaFile) ErasureCode() modules.ErasureCoder {
	return sf.staticMetadata.staticErasureCode
}

// Save saves the entire file to disk.
func (sf *SiaFile) Save() error {
	sf.mu.Lock()
	defer sf.mu.Unlock()
	return sf.saveFile()
}

// SaveMetadata saves the file's metadata to disk.
func (sf *SiaFile) SaveMetadata() error {
	sf.mu.Lock()
	defer sf.mu.Unlock()
	if sf.deleted {
		return errors.New("can't SaveMetadata of deleted file")
	}
	updates, err := sf.saveMetadataUpdates()
	if err != nil {
		return err
	}
	return sf.createAndApplyTransaction(updates...)
}

// Expiration updates CachedExpiration with the lowest height at which any of
// the file's contracts will expire and returns the new value.
func (sf *SiaFile) Expiration(contracts map[string]modules.RenterContract) types.BlockHeight {
	sf.mu.Lock()
	defer sf.mu.Unlock()
	if len(sf.pubKeyTable) == 0 {
		sf.staticMetadata.CachedExpiration = 0
		return 0
	}

	// If the file has a combined chunk, also take the pubkeys from that chunk into
	// account.
	lowest := ^types.BlockHeight(0)
	if sf.staticMetadata.CombinedChunkStatus > CombinedChunkStatusIncomplete {
		pieceSets, err := sf.partialsSiaFile.Pieces(sf.staticMetadata.CombinedChunkIndex)
		if err == nil {
			for _, pieceSet := range pieceSets {
				for _, piece := range pieceSet {
					contract, exists := contracts[piece.HostPubKey.String()]
					if !exists {
						continue
					}
					if contract.EndHeight < lowest {
						lowest = contract.EndHeight
					}
				}
			}
		}
	}

	for _, pk := range sf.pubKeyTable {
		contract, exists := contracts[pk.PublicKey.String()]
		if !exists {
			continue
		}
		if contract.EndHeight < lowest {
			lowest = contract.EndHeight
		}
	}
	sf.staticMetadata.CachedExpiration = lowest
	return lowest
}

// Health calculates the health of the file to be used in determining repair
// priority. Health of the file is the lowest health of any of the chunks and is
// defined as the percent of parity pieces remaining. The NumStuckChunks will be
// calculated for the SiaFile and returned.
//
// NOTE: The cached values of the health and stuck health will be set but not
// saved to disk as Health() does not write to disk. If the cached values need
// to be updated on disk then a metadata save method should be called in
// conjunction with Health()
//
// health = 0 is full redundancy, health <= 1 is recoverable, health > 1 needs
// to be repaired from disk
func (sf *SiaFile) Health(offline map[string]bool, goodForRenew map[string]bool) (h float64, sh float64, nsc uint64) {
	numPieces := float64(sf.staticMetadata.staticErasureCode.NumPieces())
	minPieces := float64(sf.staticMetadata.staticErasureCode.MinPieces())
	worstHealth := 1 - ((0 - minPieces) / (numPieces - minPieces))

	sf.mu.Lock()
	defer sf.mu.Unlock()
	// Update the cache.
	defer func() {
		sf.staticMetadata.CachedHealth = h
		sf.staticMetadata.CachedStuckHealth = sh
	}()

	// Check if siafile is deleted
	if sf.deleted {
		// Don't return health information of a deleted file to prevent
		// misrepresenting the health information of a directory
		return 0, 0, 0
	}
	// Check for Zero byte files
	if sf.staticMetadata.FileSize == 0 {
		// Return default health information for zero byte files to prevent
		// misrepresenting the health information of a directory
		return 0, 0, 0
	}
	var health, stuckHealth float64
	var numStuckChunks uint64
	allChunks := sf.allChunks()
	for chunkIndex, chunk := range allChunks {
		chunkHealth := sf.chunkHealth(chunkIndex, offline, goodForRenew)

		// Update the health or stuckHealth of the file according to the health
		// of the chunk. The health of the file is the worst health (highest
		// number) of all the chunks in the file.
		if chunk.Stuck {
			numStuckChunks++
			if chunkHealth > stuckHealth {
				stuckHealth = chunkHealth
			}
		} else if chunkHealth > health {
			health = chunkHealth
		}
	}

	// TODO: Handle partial chunk

	// Check if all chunks are stuck, if so then set health to max health to
	// avoid file being targetted for repair
	if int(numStuckChunks) == len(allChunks) {
		health = float64(0)
	}
	// Sanity check, verify that the calculated health is not worse (greater)
	// than the worst health.
	if health > worstHealth {
		build.Critical("WARN: health out of bounds. Max value, Min value, health found", worstHealth, 0, health)
		health = worstHealth
	}
	// Sanity check, verify that the calculated stuck health is not worse
	// (greater) than the worst health.
	if stuckHealth > worstHealth {
		build.Critical("WARN: stuckHealth out of bounds. Max value, Min value, stuckHealth found", worstHealth, 0, stuckHealth)
		stuckHealth = worstHealth
	}
	// Sanity Check that the number of stuck chunks makes sense
	expectedStuckChunks := sf.staticMetadata.NumStuckChunks
	if sf.staticMetadata.CombinedChunkStatus > CombinedChunkStatusIncomplete && allChunks[len(allChunks)-1].Stuck {
		expectedStuckChunks++
	}
	if numStuckChunks != expectedStuckChunks {
		build.Critical("WARN: the number of stuck chunks found does not match metadata", numStuckChunks, sf.staticMetadata.NumStuckChunks)
	}
	return health, stuckHealth, numStuckChunks
}

// HostPublicKeys returns all the public keys of hosts the file has ever been
// uploaded to. That means some of those hosts might no longer be in use.
func (sf *SiaFile) HostPublicKeys() (spks []types.SiaPublicKey) {
	sf.mu.RLock()
	defer sf.mu.RUnlock()
	// Only return the keys, not the whole entry.
	keys := make([]types.SiaPublicKey, 0, len(sf.pubKeyTable))
	for _, key := range sf.pubKeyTable {
		keys = append(keys, key.PublicKey)
	}
	return keys
}

<<<<<<< HEAD
// MarkAllUnhealthyChunksAsStuck marks all unhealthy chunks as stuck in the
// siafile
func (sf *SiaFile) MarkAllUnhealthyChunksAsStuck(offline map[string]bool, goodForRenew map[string]bool) (err error) {
	sf.mu.Lock()
	defer sf.mu.Unlock()
	// If the file has been deleted we can't mark a chunk as stuck.
	if sf.deleted {
		return errors.New("can't call SetStuck on deleted file")
	}
	var updates []writeaheadlog.Update
	for chunkIndex := range sf.fullChunks {
		// Check if chunk is already stuck
		if sf.fullChunks[chunkIndex].Stuck {
			continue
		}
		// Check health of chunk
		chunkHealth := sf.chunkHealth(chunkIndex, offline, goodForRenew)
		// If chunk is healthy then we don't need to mark it as stuck
		if chunkHealth < RemoteRepairDownloadThreshold {
			continue
		}
		// In case an error happens we need to revert the changes we are going
		// to make.
		defer func() {
			if err != nil {
				sf.fullChunks[chunkIndex].Stuck = false
				sf.staticMetadata.NumStuckChunks--
			}
		}()
		// Update chunk and NumStuckChunks in siafile metadata
		sf.fullChunks[chunkIndex].Stuck = true
		sf.staticMetadata.NumStuckChunks++
		// Create chunk update
		update := sf.saveChunkUpdate(chunkIndex)
		updates = append(updates, update)
	}
	// Set partial chunk too if necessary.
	if sf.staticMetadata.CombinedChunkStatus > CombinedChunkStatusIncomplete {
		chunkHealth := sf.partialsSiaFile.ChunkHealth(int(sf.staticMetadata.CombinedChunkIndex), offline, goodForRenew)
		if chunkHealth >= RemoteRepairDownloadThreshold {
			if err := sf.partialsSiaFile.SetStuck(sf.staticMetadata.CombinedChunkIndex, true); err != nil {
				return err
			}
		}
	}
	// Create metadata update and apply updates on disk
	metadataUpdates, err := sf.saveMetadataUpdates()
	if err != nil {
		return err
	}
	updates = append(updates, metadataUpdates...)
	return sf.createAndApplyTransaction(updates...)
}

=======
>>>>>>> 87832336
// NumChunks returns the number of chunks the file consists of. This will
// return the number of chunks the file consists of even if the file is not
// fully uploaded yet.
func (sf *SiaFile) NumChunks() uint64 {
	sf.mu.RLock()
	defer sf.mu.RUnlock()
	return sf.numChunks()
}

// Pieces returns all the pieces for a chunk in a slice of slices that contains
// all the pieces for a certain index.
func (sf *SiaFile) Pieces(chunkIndex uint64) ([][]Piece, error) {
	sf.mu.RLock()
	defer sf.mu.RUnlock()
	allChunks := sf.allChunks()
	if chunkIndex >= sf.numChunks() {
		err := fmt.Errorf("index %v out of bounds (%v)", chunkIndex, allChunks)
		build.Critical(err)
		return [][]Piece{}, err
	}
	// Handle partial chunk.
	if sf.staticMetadata.CombinedChunkStatus > CombinedChunkStatusIncomplete && chunkIndex == uint64(len(allChunks)-1) {
		return sf.partialsSiaFile.Pieces(sf.staticMetadata.CombinedChunkIndex) // get pieces from linked siafile
	}
	if sf.staticMetadata.CombinedChunkStatus > CombinedChunkStatusNoChunk && chunkIndex == uint64(len(allChunks)-1) {
		return make([][]Piece, len(allChunks[chunkIndex].Pieces)), nil
	}

	// Return a deep-copy to avoid race conditions.
	pieces := make([][]Piece, len(allChunks[chunkIndex].Pieces))
	for pieceIndex := range pieces {
		pieces[pieceIndex] = make([]Piece, len(allChunks[chunkIndex].Pieces[pieceIndex]))
		for i, piece := range allChunks[chunkIndex].Pieces[pieceIndex] {
			pieces[pieceIndex][i] = Piece{
				HostPubKey: sf.hostKey(piece.HostTableOffset).PublicKey,
				MerkleRoot: piece.MerkleRoot,
			}
		}
	}
	return pieces, nil
}

// Redundancy returns the redundancy of the least redundant chunk. A file
// becomes available when this redundancy is >= 1. Assumes that every piece is
// unique within a file contract. -1 is returned if the file has size 0. It
// takes two arguments, a map of offline contracts for this file and a map that
// indicates if a contract is goodForRenew.
func (sf *SiaFile) Redundancy(offlineMap map[string]bool, goodForRenewMap map[string]bool) (r float64) {
	sf.mu.Lock()
	defer sf.mu.Unlock()
	// Update the cache.
	defer func() {
		sf.staticMetadata.CachedRedundancy = r
	}()
	allChunks := sf.allChunks()
	if sf.staticMetadata.FileSize == 0 {
		// TODO change this once tiny files are supported.
		if len(allChunks) != 0 {
			// should never happen
			return -1
		}
		ec := sf.staticMetadata.staticErasureCode
		return float64(ec.NumPieces()) / float64(ec.MinPieces())
	}

	ec := sf.staticMetadata.staticErasureCode
	minRedundancy := math.MaxFloat64
	minRedundancyNoRenew := math.MaxFloat64
	for chunkIndex := range allChunks {
		// Loop over chunks and remember how many unique pieces of the chunk
		// were goodForRenew and how many were not.
		numPiecesRenew, numPiecesNoRenew := sf.goodPieces(chunkIndex, offlineMap, goodForRenewMap)
		redundancy := float64(numPiecesRenew) / float64(sf.staticMetadata.staticErasureCode.MinPieces())
		if chunkIndex == len(allChunks)-1 && sf.staticMetadata.CombinedChunkStatus == CombinedChunkStatusIncomplete {
			// If the partial chunk hasn't been included in a combined chunk yet it has
			// full redundancy.
			redundancy = float64(ec.NumPieces()) / float64(ec.MinPieces())
		}
		if redundancy < minRedundancy {
			minRedundancy = redundancy
		}
		redundancyNoRenew := float64(numPiecesNoRenew) / float64(ec.MinPieces())
		if chunkIndex == len(allChunks)-1 && sf.staticMetadata.CombinedChunkStatus == CombinedChunkStatusIncomplete {
			// If the partial chunk hasn't been included in a combined chunk yet it has
			// full redundancy.
			redundancyNoRenew = float64(ec.NumPieces()) / float64(ec.MinPieces())
		}
		if redundancyNoRenew < minRedundancyNoRenew {
			minRedundancyNoRenew = redundancyNoRenew
		}
	}

	// If the redundancy is smaller than 1x we return the redundancy that
	// includes contracts that are not good for renewal. The reason for this is
	// a better user experience. If the renter operates correctly, redundancy
	// should never go above numPieces / minPieces and redundancyNoRenew should
	// never go below 1.
	if minRedundancy < 1 && minRedundancyNoRenew >= 1 {
		return 1
	} else if minRedundancy < 1 {
		return minRedundancyNoRenew
	}
	return minRedundancy
}

// SetAllStuck sets the Stuck field of all chunks to stuck.
func (sf *SiaFile) SetAllStuck(stuck bool) (err error) {
	sf.mu.Lock()
	defer sf.mu.Unlock()

	// If the file has been deleted we can't mark a chunk as stuck.
	if sf.deleted {
		return errors.New("can't call SetStuck on deleted file")
	}
	// Update all the Stuck field for each chunk.
<<<<<<< HEAD
	for chunkIndex := range sf.fullChunks {
		sf.fullChunks[chunkIndex].Stuck = stuck
	}
	if sf.staticMetadata.CombinedChunkStatus > CombinedChunkStatusIncomplete {
		err := sf.partialsSiaFile.SetStuck(sf.staticMetadata.CombinedChunkIndex, stuck)
		if err != nil {
			return err
		}
	}
	// Update NumStuckChunks in siafile metadata
	if stuck && sf.staticMetadata.CombinedChunkStatus == CombinedChunkStatusHasChunk ||
		sf.staticMetadata.CombinedChunkStatus == CombinedChunkStatusIncomplete {
		sf.staticMetadata.NumStuckChunks = sf.numChunks() - 1 // partial chunk can't be stuck in this state
	} else if stuck {
		sf.staticMetadata.NumStuckChunks = sf.numChunks()
=======
	for chunkIndex := range sf.chunks {
		s := sf.chunks[chunkIndex].Stuck
		defer func() {
			if err != nil {
				sf.chunks[chunkIndex].Stuck = s
			}
		}()
		sf.chunks[chunkIndex].Stuck = stuck
	}
	// Update NumStuckChunks in siafile metadata
	nsc := sf.staticMetadata.NumStuckChunks
	defer func() {
		if err != nil {
			sf.staticMetadata.NumStuckChunks = nsc
		}
	}()
	if stuck {
		sf.staticMetadata.NumStuckChunks = uint64(len(sf.chunks))
>>>>>>> 87832336
	} else {
		sf.staticMetadata.NumStuckChunks = 0
	}
	// Save the whole file atomically.
	return sf.saveFile()
}

// SetStuck sets the Stuck field of the chunk at the given index
func (sf *SiaFile) SetStuck(index uint64, stuck bool) (err error) {
	sf.mu.Lock()
	defer sf.mu.Unlock()
<<<<<<< HEAD
	return sf.setStuck(index, stuck)
=======
	// If the file has been deleted we can't mark a chunk as stuck.
	if sf.deleted {
		return errors.New("can't call SetStuck on deleted file")
	}
	// Check for change
	if stuck == sf.chunks[index].Stuck {
		return nil
	}
	// Remember the current number of stuck chunks in case an error happens.
	nsc := sf.staticMetadata.NumStuckChunks
	s := sf.chunks[index].Stuck
	defer func() {
		if err != nil {
			sf.staticMetadata.NumStuckChunks = nsc
			sf.chunks[index].Stuck = s
		}
	}()
	// Update chunk and NumStuckChunks in siafile metadata
	sf.chunks[index].Stuck = stuck
	if stuck {
		sf.staticMetadata.NumStuckChunks++
	} else {
		sf.staticMetadata.NumStuckChunks--
	}
	// Update chunk and metadata on disk
	updates, err := sf.saveMetadataUpdates()
	if err != nil {
		return err
	}
	update := sf.saveChunkUpdate(int(index))
	updates = append(updates, update)
	return sf.createAndApplyTransaction(updates...)
>>>>>>> 87832336
}

// StuckChunkByIndex returns if the chunk at the index is marked as Stuck or not
func (sf *SiaFile) StuckChunkByIndex(index uint64) bool {
<<<<<<< HEAD
	sf.mu.Lock()
	defer sf.mu.Unlock()
	return sf.allChunks()[index].Stuck
=======
	sf.mu.RLock()
	defer sf.mu.RUnlock()
	return sf.chunks[index].Stuck
>>>>>>> 87832336
}

// UID returns a unique identifier for this file.
func (sf *SiaFile) UID() SiafileUID {
	sf.mu.RLock()
	defer sf.mu.RUnlock()
	return sf.staticMetadata.UniqueID
}

// UpdateUsedHosts updates the 'Used' flag for the entries in the pubKeyTable
// of the SiaFile. The keys of all used hosts should be passed to the method
// and the SiaFile will update the flag for hosts it knows of to 'true' and set
// hosts which were not passed in to 'false'.
func (sf *SiaFile) UpdateUsedHosts(used []types.SiaPublicKey) error {
	sf.mu.Lock()
	defer sf.mu.Unlock()
	// Can't update used hosts on deleted file.
	if sf.deleted {
		return errors.New("can't call UpdateUsedHosts on deleted file")
	}
	// Create a map of the used keys for faster lookups.
	usedMap := make(map[string]struct{})
	for _, key := range used {
		usedMap[key.String()] = struct{}{}
	}
	// Mark the entries in the table. If the entry exists 'Used' is true.
	// Otherwise it's 'false'.
	var unusedHosts uint
	for i, entry := range sf.pubKeyTable {
		_, used := usedMap[entry.PublicKey.String()]
		sf.pubKeyTable[i].Used = used
		if !used {
			unusedHosts++
		}
	}
	// Prune the pubKeyTable if necessary. If we have too many unused hosts we
	// want to remove them from the table but only if we have enough used hosts.
	// Otherwise we might be pruning hosts that could become used again since
	// the file might be in flux while it uploads or repairs
	pruned := false
	tooManyUnusedHosts := unusedHosts > pubKeyTablePruneThreshold
	enoughUsedHosts := len(usedMap) > sf.staticMetadata.staticErasureCode.NumPieces()
	if tooManyUnusedHosts && enoughUsedHosts {
		sf.pruneHosts()
		pruned = true
	}
	// Save the header to disk.
	updates, err := sf.saveHeaderUpdates()
	if err != nil {
		return err
	}
	// If we pruned the hosts we also need to save the body.
	if pruned {
		chunkUpdates := sf.saveChunksUpdates()
		updates = append(updates, chunkUpdates...)
	}
	err = sf.createAndApplyTransaction(updates...)
	if err != nil {
		return err
	}
	// Also update used hosts for potential partial chunk.
	if sf.staticMetadata.CombinedChunkStatus > CombinedChunkStatusIncomplete {
		return sf.partialsSiaFile.UpdateUsedHosts(used)
	}
	return nil
}

// defragChunk removes pieces which belong to bad hosts and if that wasn't
// enough to reduce the chunkSize below the maximum size, it will remove
// redundant pieces.
func (sf *SiaFile) defragChunk(chunk *chunk) {
	// Calculate how many pieces every pieceSet can contain.
	maxChunkSize := int64(sf.staticMetadata.StaticPagesPerChunk) * pageSize
	maxPieces := (maxChunkSize - marshaledChunkOverhead) / marshaledPieceSize
	maxPiecesPerSet := maxPieces / int64(len(chunk.Pieces))

	// Filter out pieces with unused hosts since we don't have contracts with
	// those anymore.
	for i, pieceSet := range chunk.Pieces {
		var newPieceSet []piece
		for _, piece := range pieceSet {
			if int64(len(newPieceSet)) == maxPiecesPerSet {
				break
			}
			if sf.hostKey(piece.HostTableOffset).Used {
				newPieceSet = append(newPieceSet, piece)
			}
		}
		chunk.Pieces[i] = newPieceSet
	}
}

// hostKey fetches a host's key from the map. It also checks an offset against
// the hostTable to make sure it's not out of bounds. If it is, build.Critical
// is called and to avoid a crash in production, dummy hosts are added.
func (sf *SiaFile) hostKey(offset uint32) HostPublicKey {
	// Add dummy hostkeys to the table in case of siafile corruption and mark
	// them as unused. The next time the table is pruned, the keys will be
	// removed which is fine. This doesn't fix heavy corruption and the file but
	// still be lost but it's better than crashing.
	if offset >= uint32(len(sf.pubKeyTable)) {
		// Causes tests to fail. The following for loop will try to fix the
		// corruption on release builds.
		build.Critical("piece.HostTableOffset", offset, " >= len(sf.pubKeyTable)", len(sf.pubKeyTable))
		for offset >= uint32(len(sf.pubKeyTable)) {
			sf.pubKeyTable = append(sf.pubKeyTable, HostPublicKey{Used: false})
		}
	}
	return sf.pubKeyTable[offset]
}

// pruneHosts prunes the unused hostkeys from the file, updates the
// HostTableOffset of the pieces and removes pieces which do no longer have a
// host.
func (sf *SiaFile) pruneHosts() {
	var prunedTable []HostPublicKey
	// Create a map to track how the indices of the hostkeys changed when being
	// pruned.
	offsetMap := make(map[uint32]uint32)
	for i := uint32(0); i < uint32(len(sf.pubKeyTable)); i++ {
		if sf.pubKeyTable[i].Used {
			prunedTable = append(prunedTable, sf.pubKeyTable[i])
			offsetMap[i] = uint32(len(prunedTable) - 1)
		}
	}
	sf.pubKeyTable = prunedTable
	// With this map we loop over all the chunks and pieces and update the ones
	// who got a new offset and remove the ones that no longer have one.
	for chunkIndex := range sf.fullChunks {
		for pieceIndex, pieceSet := range sf.fullChunks[chunkIndex].Pieces {
			var newPieceSet []piece
			for i, piece := range pieceSet {
				newOffset, exists := offsetMap[piece.HostTableOffset]
				if exists {
					pieceSet[i].HostTableOffset = newOffset
					newPieceSet = append(newPieceSet, pieceSet[i])
				}
			}
			sf.fullChunks[chunkIndex].Pieces[pieceIndex] = newPieceSet
		}
	}
}

// GoodPieces loops over the pieces of a chunk and tracks the number of unique
// pieces that are good for upload, meaning the host is online, and the number
// of unique pieces that are good for renew, meaning the contract is set to
// renew.
func (sf *SiaFile) GoodPieces(chunkIndex int, offlineMap map[string]bool, goodForRenewMap map[string]bool) (uint64, uint64) {
	sf.mu.RLock()
	defer sf.mu.RUnlock()
	return sf.goodPieces(chunkIndex, offlineMap, goodForRenewMap)
}

// goodPieces loops over the pieces of a chunk and tracks the number of unique
// pieces that are good for upload, meaning the host is online, and the number
// of unique pieces that are good for renew, meaning the contract is set to
// renew.
func (sf *SiaFile) goodPieces(chunkIndex int, offlineMap map[string]bool, goodForRenewMap map[string]bool) (uint64, uint64) {
	numPiecesGoodForRenew := uint64(0)
	numPiecesGoodForUpload := uint64(0)

	// Handle partial chunk.
	if chunkIndex == int(sf.numChunks())-1 && sf.staticMetadata.CombinedChunkStatus > CombinedChunkStatusIncomplete {
		return sf.partialsSiaFile.GoodPieces(int(sf.staticMetadata.CombinedChunkIndex), offlineMap, goodForRenewMap)
	}
	if chunkIndex == int(sf.numChunks())-1 && sf.staticMetadata.CombinedChunkStatus > CombinedChunkStatusNoChunk {
		return 0, 0
	}

	for _, pieceSet := range sf.fullChunks[chunkIndex].Pieces {
		// Remember if we encountered a goodForRenew piece or a
		// !goodForRenew piece that was at least online.
		foundGoodForRenew := false
		foundOnline := false
		for _, piece := range pieceSet {
			offline, exists1 := offlineMap[sf.hostKey(piece.HostTableOffset).PublicKey.String()]
			goodForRenew, exists2 := goodForRenewMap[sf.hostKey(piece.HostTableOffset).PublicKey.String()]
			if exists1 != exists2 {
				build.Critical("contract can't be in one map but not in the other")
			}
			if !exists1 || offline {
				continue
			}
			// If we found a goodForRenew piece we can stop.
			if goodForRenew {
				foundGoodForRenew = true
				break
			}
			// Otherwise we continue since there might be other hosts with
			// the same piece that are goodForRenew. We still remember that
			// we found an online piece though.
			foundOnline = true
		}
		if foundGoodForRenew {
			numPiecesGoodForRenew++
			numPiecesGoodForUpload++
		} else if foundOnline {
			numPiecesGoodForUpload++
		}
	}
	return numPiecesGoodForRenew, numPiecesGoodForUpload
}

// numChunks returns the number of chunks the file consists of. This will
// return the number of chunks the file consists of even if the file is not
// fully uploaded yet.
func (sf *SiaFile) numChunks() uint64 {
	numChunks := uint64(len(sf.fullChunks))
	if sf.staticMetadata.CombinedChunkStatus > CombinedChunkStatusNoChunk {
		numChunks++ // file with partial chunk
	} else if sf.staticMetadata.CombinedChunkStatus == CombinedChunkStatusNoChunk &&
		numChunks == 0 &&
		filepath.Ext(sf.siaFilePath) != modules.PartialsSiaFileExtension {
		numChunks++ // 0-byte file
	}
	return numChunks
}

// UploadProgressAndBytes is the exportee wrapped for uploadProgressAndBytes.
func (sf *SiaFile) UploadProgressAndBytes() (float64, uint64) {
	sf.mu.Lock()
	defer sf.mu.Unlock()
	return sf.uploadProgressAndBytes()
}

// Chunk returns the chunk of a SiaFile at a given index.
func (sf *SiaFile) Chunk(chunkIndex uint64) chunk {
	sf.mu.Lock()
	defer sf.mu.Unlock()
	return sf.allChunks()[chunkIndex]
}

// allChunks returns the chunks of the SiaFile, including a potential partial one.
func (sf *SiaFile) allChunks() []chunk {
	chunks := sf.fullChunks
	if sf.staticMetadata.CombinedChunkStatus > CombinedChunkStatusIncomplete {
		chunks = append(chunks, sf.partialsSiaFile.Chunk(sf.staticMetadata.CombinedChunkIndex)) // get chunk from linked siafile
	} else if sf.staticMetadata.CombinedChunkStatus > CombinedChunkStatusNoChunk {
		chunks = append(chunks, chunk{Pieces: make([][]piece, sf.staticMetadata.staticErasureCode.NumPieces())}) // add fake chunk
	}
	return chunks
}

// growNumChunks increases the number of chunks in the SiaFile to numChunks. If
// the file already contains >= numChunks chunks then GrowNumChunks is a no-op.
func (sf *SiaFile) growNumChunks(numChunks uint64) ([]writeaheadlog.Update, error) {
	if sf.deleted {
		return nil, errors.New("can't grow number of chunks of deleted file")
	}
	// Don't allow a SiaFile with a partial chunk to grow.
	if sf.staticMetadata.CombinedChunkStatus > CombinedChunkStatusNoChunk {
		return nil, errors.New("can't grow a siafile with a partial chunk")
	}
	// Check if we need to grow the file.
	if uint64(len(sf.fullChunks)) >= numChunks {
		// Handle edge case where file has 1 chunk but has a size of 0. When we grow
		// such a file to 1 chunk we want to increment the size to >0.
		sf.staticMetadata.FileSize = int64(sf.staticChunkSize() * uint64(len(sf.fullChunks)))
		return nil, nil
	}
	// Update the chunks.
	var updates []writeaheadlog.Update
	for uint64(len(sf.fullChunks)) < numChunks {
		sf.fullChunks = append(sf.fullChunks, chunk{
			Pieces: make([][]piece, sf.staticMetadata.staticErasureCode.NumPieces()),
		})
		updates = append(updates, sf.saveChunkUpdate(len(sf.fullChunks)-1))
	}
	// Update the fileSize.
	sf.staticMetadata.FileSize = int64(sf.staticChunkSize() * uint64(len(sf.fullChunks)))
	mdu, err := sf.saveMetadataUpdates()
	if err != nil {
		return nil, err
	}
	return append(updates, mdu...), nil
}

// removeLastChunk removes the last chunk of the SiaFile and truncates the file
// accordingly. This method might change the metadata but doesn't persist the
// change itself. Handle this accordingly.
func (sf *SiaFile) removeLastChunk() error {
	if sf.deleted {
		return errors.New("can't remove last chunk of deleted file")
	}
	if sf.staticMetadata.CombinedChunkStatus > CombinedChunkStatusNoChunk {
		return errors.New("can't remove last chunk if it is a partial chunk")
	}
	// Remove a chunk. If the removed chunk was stuck, update the metadata.
	if sf.fullChunks[0].Stuck {
		sf.staticMetadata.NumStuckChunks--
	}
	sf.fullChunks = sf.fullChunks[:len(sf.fullChunks)-1]
	// Truncate the file on disk.
	fi, err := os.Stat(sf.siaFilePath)
	if err != nil {
		return err
	}
	err = os.Truncate(sf.siaFilePath, fi.Size()-int64(sf.staticMetadata.StaticPagesPerChunk)*pageSize)
	if err != nil {
		return err
	}
	return nil
}

// setStuck sets the Stuck field of the chunk at the given index
func (sf *SiaFile) setStuck(index uint64, stuck bool) (err error) {
	// Handle partial chunk.
	if index == sf.numChunks()-1 && sf.staticMetadata.CombinedChunkStatus > CombinedChunkStatusIncomplete {
		return sf.partialsSiaFile.SetStuck(sf.staticMetadata.CombinedChunkIndex, stuck)
	}
	if index == sf.numChunks()-1 && sf.staticMetadata.CombinedChunkStatus > CombinedChunkStatusNoChunk {
		return nil // TODO: handle this differently?
	}

	// If the file has been deleted we can't mark a chunk as stuck.
	if sf.deleted {
		return errors.New("can't call SetStuck on deleted file")
	}
	// Check for change
	if stuck == sf.fullChunks[index].Stuck {
		return nil
	}
	// Remember the currenct number of stuck chunks in case an error happens.
	nsc := sf.staticMetadata.NumStuckChunks
	s := sf.fullChunks[index].Stuck
	defer func() {
		if err != nil {
			sf.staticMetadata.NumStuckChunks = nsc
			sf.fullChunks[index].Stuck = s
		}
	}()
	// Update chunk and NumStuckChunks in siafile metadata
	sf.fullChunks[index].Stuck = stuck
	if stuck {
		sf.staticMetadata.NumStuckChunks++
	} else {
		sf.staticMetadata.NumStuckChunks--
	}
	// Update chunk and metadata on disk
	updates, err := sf.saveMetadataUpdates()
	if err != nil {
		return err
	}
	update := sf.saveChunkUpdate(int(index))
	updates = append(updates, update)
	return sf.createAndApplyTransaction(updates...)
}

// uploadProgressAndBytes updates the CachedUploadProgress and
// CachedUploadedBytes fields to indicate what percentage of the file has been
// uploaded based on the unique pieces that have been uploaded and also how many
// bytes have been uploaded of that file in total. Note that a file may be
// Available long before UploadProgress reaches 100%.
func (sf *SiaFile) uploadProgressAndBytes() (float64, uint64) {
	_, uploaded := sf.uploadedBytes()
	if sf.staticMetadata.FileSize == 0 {
		// Update cache.
		sf.staticMetadata.CachedUploadProgress = 100
		return 100, uploaded
	}
	desired := uint64(sf.numChunks()) * modules.SectorSize * uint64(sf.staticMetadata.staticErasureCode.NumPieces())
	// Update cache.
	sf.staticMetadata.CachedUploadProgress = math.Min(100*(float64(uploaded)/float64(desired)), 100)
	return sf.staticMetadata.CachedUploadProgress, uploaded
}

// uploadedBytes indicates how many bytes of the file have been uploaded via
// current file contracts in total as well as unique uploaded bytes. Note that
// this includes padding and redundancy, so uploadedBytes can return a value
// much larger than the file's original filesize.
func (sf *SiaFile) uploadedBytes() (uint64, uint64) {
	var total, unique uint64
	allChunks := sf.allChunks()
	for chunkIndex, chunk := range allChunks {
		for _, pieceSet := range chunk.Pieces {
			// If the partial chunk hasn't been included in a combined chunk yet, we lie
			// and return that all bytes have been uploaded.
			unfinishedPartialChunk := chunkIndex == len(allChunks)-1 &&
				sf.staticMetadata.CombinedChunkStatus == CombinedChunkStatusIncomplete
			// Move onto the next pieceSet if nothing has been uploaded yet
			if len(pieceSet) == 0 && !unfinishedPartialChunk {
				continue
			}

			// Note: we need to multiply by SectorSize here instead of
			// f.pieceSize because the actual bytes uploaded include overhead
			// from TwoFish encryption
			//
			// Sum the total bytes uploaded
			total += uint64(len(pieceSet)) * modules.SectorSize
			// Sum the unique bytes uploaded
			unique += modules.SectorSize
		}
	}
	// Update cache.
	sf.staticMetadata.CachedUploadedBytes = total
	return total, unique
}<|MERGE_RESOLUTION|>--- conflicted
+++ resolved
@@ -597,63 +597,6 @@
 	return keys
 }
 
-<<<<<<< HEAD
-// MarkAllUnhealthyChunksAsStuck marks all unhealthy chunks as stuck in the
-// siafile
-func (sf *SiaFile) MarkAllUnhealthyChunksAsStuck(offline map[string]bool, goodForRenew map[string]bool) (err error) {
-	sf.mu.Lock()
-	defer sf.mu.Unlock()
-	// If the file has been deleted we can't mark a chunk as stuck.
-	if sf.deleted {
-		return errors.New("can't call SetStuck on deleted file")
-	}
-	var updates []writeaheadlog.Update
-	for chunkIndex := range sf.fullChunks {
-		// Check if chunk is already stuck
-		if sf.fullChunks[chunkIndex].Stuck {
-			continue
-		}
-		// Check health of chunk
-		chunkHealth := sf.chunkHealth(chunkIndex, offline, goodForRenew)
-		// If chunk is healthy then we don't need to mark it as stuck
-		if chunkHealth < RemoteRepairDownloadThreshold {
-			continue
-		}
-		// In case an error happens we need to revert the changes we are going
-		// to make.
-		defer func() {
-			if err != nil {
-				sf.fullChunks[chunkIndex].Stuck = false
-				sf.staticMetadata.NumStuckChunks--
-			}
-		}()
-		// Update chunk and NumStuckChunks in siafile metadata
-		sf.fullChunks[chunkIndex].Stuck = true
-		sf.staticMetadata.NumStuckChunks++
-		// Create chunk update
-		update := sf.saveChunkUpdate(chunkIndex)
-		updates = append(updates, update)
-	}
-	// Set partial chunk too if necessary.
-	if sf.staticMetadata.CombinedChunkStatus > CombinedChunkStatusIncomplete {
-		chunkHealth := sf.partialsSiaFile.ChunkHealth(int(sf.staticMetadata.CombinedChunkIndex), offline, goodForRenew)
-		if chunkHealth >= RemoteRepairDownloadThreshold {
-			if err := sf.partialsSiaFile.SetStuck(sf.staticMetadata.CombinedChunkIndex, true); err != nil {
-				return err
-			}
-		}
-	}
-	// Create metadata update and apply updates on disk
-	metadataUpdates, err := sf.saveMetadataUpdates()
-	if err != nil {
-		return err
-	}
-	updates = append(updates, metadataUpdates...)
-	return sf.createAndApplyTransaction(updates...)
-}
-
-=======
->>>>>>> 87832336
 // NumChunks returns the number of chunks the file consists of. This will
 // return the number of chunks the file consists of even if the file is not
 // fully uploaded yet.
@@ -769,7 +712,6 @@
 		return errors.New("can't call SetStuck on deleted file")
 	}
 	// Update all the Stuck field for each chunk.
-<<<<<<< HEAD
 	for chunkIndex := range sf.fullChunks {
 		sf.fullChunks[chunkIndex].Stuck = stuck
 	}
@@ -780,31 +722,17 @@
 		}
 	}
 	// Update NumStuckChunks in siafile metadata
+	nsc := sf.staticMetadata.NumStuckChunks
+	defer func() {
+		if err != nil {
+			sf.staticMetadata.NumStuckChunks = nsc
+		}
+	}()
 	if stuck && sf.staticMetadata.CombinedChunkStatus == CombinedChunkStatusHasChunk ||
 		sf.staticMetadata.CombinedChunkStatus == CombinedChunkStatusIncomplete {
 		sf.staticMetadata.NumStuckChunks = sf.numChunks() - 1 // partial chunk can't be stuck in this state
 	} else if stuck {
 		sf.staticMetadata.NumStuckChunks = sf.numChunks()
-=======
-	for chunkIndex := range sf.chunks {
-		s := sf.chunks[chunkIndex].Stuck
-		defer func() {
-			if err != nil {
-				sf.chunks[chunkIndex].Stuck = s
-			}
-		}()
-		sf.chunks[chunkIndex].Stuck = stuck
-	}
-	// Update NumStuckChunks in siafile metadata
-	nsc := sf.staticMetadata.NumStuckChunks
-	defer func() {
-		if err != nil {
-			sf.staticMetadata.NumStuckChunks = nsc
-		}
-	}()
-	if stuck {
-		sf.staticMetadata.NumStuckChunks = uint64(len(sf.chunks))
->>>>>>> 87832336
 	} else {
 		sf.staticMetadata.NumStuckChunks = 0
 	}
@@ -816,55 +744,14 @@
 func (sf *SiaFile) SetStuck(index uint64, stuck bool) (err error) {
 	sf.mu.Lock()
 	defer sf.mu.Unlock()
-<<<<<<< HEAD
 	return sf.setStuck(index, stuck)
-=======
-	// If the file has been deleted we can't mark a chunk as stuck.
-	if sf.deleted {
-		return errors.New("can't call SetStuck on deleted file")
-	}
-	// Check for change
-	if stuck == sf.chunks[index].Stuck {
-		return nil
-	}
-	// Remember the current number of stuck chunks in case an error happens.
-	nsc := sf.staticMetadata.NumStuckChunks
-	s := sf.chunks[index].Stuck
-	defer func() {
-		if err != nil {
-			sf.staticMetadata.NumStuckChunks = nsc
-			sf.chunks[index].Stuck = s
-		}
-	}()
-	// Update chunk and NumStuckChunks in siafile metadata
-	sf.chunks[index].Stuck = stuck
-	if stuck {
-		sf.staticMetadata.NumStuckChunks++
-	} else {
-		sf.staticMetadata.NumStuckChunks--
-	}
-	// Update chunk and metadata on disk
-	updates, err := sf.saveMetadataUpdates()
-	if err != nil {
-		return err
-	}
-	update := sf.saveChunkUpdate(int(index))
-	updates = append(updates, update)
-	return sf.createAndApplyTransaction(updates...)
->>>>>>> 87832336
 }
 
 // StuckChunkByIndex returns if the chunk at the index is marked as Stuck or not
 func (sf *SiaFile) StuckChunkByIndex(index uint64) bool {
-<<<<<<< HEAD
 	sf.mu.Lock()
 	defer sf.mu.Unlock()
 	return sf.allChunks()[index].Stuck
-=======
-	sf.mu.RLock()
-	defer sf.mu.RUnlock()
-	return sf.chunks[index].Stuck
->>>>>>> 87832336
 }
 
 // UID returns a unique identifier for this file.
