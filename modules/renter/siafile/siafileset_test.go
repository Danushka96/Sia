package siafile

import (
	"bytes"
	"encoding/hex"
	"io/ioutil"
	"os"
	"path/filepath"
	"strings"
	"sync"
	"testing"
	"time"

	"gitlab.com/NebulousLabs/Sia/modules"
	"gitlab.com/NebulousLabs/Sia/modules/renter/siadir"
	"gitlab.com/NebulousLabs/errors"
	"gitlab.com/NebulousLabs/fastrand"
)

// newTestSiaFileSetWithFile creates a new SiaFileSet and SiaFile and makes sure
// that they are linked
func newTestSiaFileSetWithFile() (*SiaFileSetEntry, *SiaFileSet, error) {
	// Create new SiaFile params
<<<<<<< HEAD
	_, siaPath, source, rc, sk, fileSize, _, fileMode := newTestFileParams(1, true)
	dir := filepath.Join(os.TempDir(), "siafiles")
=======
	_, siaPath, source, rc, sk, fileSize, _, fileMode := newTestFileParams()
	dir := filepath.Join(os.TempDir(), "siafiles", hex.EncodeToString(fastrand.Bytes(16)))
>>>>>>> 9cc970d5
	// Create SiaFileSet
	wal, _ := newTestWAL()
	sfs := NewSiaFileSet(dir, wal)
	// Create SiaFile
	up := modules.FileUploadParams{
		Source:      source,
		SiaPath:     siaPath,
		ErasureCode: rc,
	}
	entry, err := sfs.NewSiaFile(up, sk, fileSize, fileMode)
	if err != nil {
		return nil, nil, err
	}
	return entry, sfs, nil
}

// TestAddExistingSiafile tests the AddExistingSiaFile method's behavior.
func TestAddExistingSiafile(t *testing.T) {
	if testing.Short() {
		t.SkipNow()
	}
	t.Parallel()
	// Create a fileset with file.
	sf, sfs, err := newTestSiaFileSetWithFile()
	if err != nil {
		t.Fatal(err)
	}
	// Add the existing file to the set again this shouldn't do anything.
	if err := sfs.AddExistingSiaFile(sf.SiaFile); err != nil {
		t.Fatal(err)
	}
	numSiaFiles := 0
	err = filepath.Walk(sfs.staticSiaFileDir, func(path string, info os.FileInfo, err error) error {
		if filepath.Ext(path) == modules.SiaFileExtension {
			numSiaFiles++
		}
		return nil
	})
	if err != nil {
		t.Fatal(err)
	}
	// There should be 1 siafile.
	if numSiaFiles != 1 {
		t.Fatalf("Found %v siafiles but expected %v", numSiaFiles, 1)
	}
	// Load the same siafile again, but change the UID.
	b, err := ioutil.ReadFile(sf.siaFilePath)
	if err != nil {
		t.Fatal(err)
	}
	newSF, err := LoadSiaFileFromReader(bytes.NewReader(b), sf.SiaFilePath(), sf.wal)
	if err != nil {
		t.Fatal(err)
	}
	// Grab the pre-import UID after changing it.
	newSF.UpdateUniqueID()
	preImportUID := newSF.UID()
	// Import the file. This should work because the files no longer share the same
	// UID.
	if err := sfs.AddExistingSiaFile(newSF); err != nil {
		t.Fatal(err)
	}
	numSiaFiles = 0
	err = filepath.Walk(sfs.staticSiaFileDir, func(path string, info os.FileInfo, err error) error {
		if filepath.Ext(path) == modules.SiaFileExtension {
			numSiaFiles++
		}
		return nil
	})
	if err != nil {
		t.Fatal(err)
	}
	// There should be 2 siafiles.
	if numSiaFiles != 2 {
		t.Fatalf("Found %v siafiles but expected %v", numSiaFiles, 2)
	}
	// The UID should have changed.
	if newSF.UID() == preImportUID {
		t.Fatal("newSF UID should have changed after importing the file")
	}
	if !strings.HasSuffix(newSF.SiaFilePath(), "_1"+modules.SiaFileExtension) {
		t.Fatal("SiaFile should have a suffix but didn't")
	}
	// Should be able to open the new file from disk.
	if _, err := os.Stat(newSF.SiaFilePath()); err != nil {
		t.Fatal(err)
	}
}

// TestSiaFileSetDeleteOpen checks that deleting an entry from the set followed
// by creating a Siafile with the same name without closing the deleted entry
// works as expected.
func TestSiaFileSetDeleteOpen(t *testing.T) {
	if testing.Short() {
		t.SkipNow()
	}
	t.Parallel()

	// Create new SiaFile params
	_, siaPath, source, rc, sk, fileSize, _, fileMode := newTestFileParams(1, true)
	// Create SiaFileSet
	wal, _ := newTestWAL()
	dir := filepath.Join(os.TempDir(), "siafiles")
	sfs := NewSiaFileSet(dir, wal)

	// Repeatedly create a SiaFile and delete it while still keeping the entry
	// around. That should only be possible without errors if the correctly
	// delete the entry from the set.
	var entries []*SiaFileSetEntry
	for i := 0; i < 10; i++ {
		// Create SiaFile
		up := modules.FileUploadParams{
			Source:      source,
			SiaPath:     siaPath,
			ErasureCode: rc,
		}
		entry, err := sfs.NewSiaFile(up, sk, fileSize, fileMode)
		if err != nil {
			t.Fatal(err)
		}
		// Delete SiaFile
		if err := sfs.Delete(sfs.SiaPath(entry)); err != nil {
			t.Fatal(err)
		}
		// The set should be empty except for the partials file.
		if len(sfs.siaFileMap) != 1 {
			t.Fatal("SiaFileMap should have 1 file")
		}
		// Append the entry to make sure we can close it later.
		entries = append(entries, entry)
	}
	// The SiaFile shouldn't exist anymore.
	exists := sfs.Exists(siaPath)
	if exists {
		t.Fatal("SiaFile shouldn't exist anymore")
	}
	// Close the entries.
	for _, entry := range entries {
		if err := entry.Close(); err != nil {
			t.Fatal(err)
		}
	}
}

// TestSiaFileSetOpenClose tests that the threadCount of the siafile is
// incremented and decremented properly when Open() and Close() are called
func TestSiaFileSetOpenClose(t *testing.T) {
	if testing.Short() {
		t.SkipNow()
	}
	t.Parallel()

	// Create SiaFileSet with SiaFile
	entry, sfs, err := newTestSiaFileSetWithFile()
	if err != nil {
		t.Fatal(err)
	}
	siaPath := sfs.SiaPath(entry)
	exists := sfs.Exists(siaPath)
	if !exists {
		t.Fatal("No SiaFileSetEntry found")
	}
	if err != nil {
		t.Fatal(err)
	}

	// Confirm 2 files are in memory
	if len(sfs.siaFileMap) != 2 {
		t.Fatalf("Expected SiaFileSet map to be of length 2, instead is length %v", len(sfs.siaFileMap))
	}

	// Confirm threadCount is incremented properly
	if len(entry.threadMap) != 1 {
		t.Fatalf("Expected threadMap to be of length 1, got %v", len(entry.threadMap))
	}

	// Close SiaFileSetEntry
	entry.Close()

	// Confirm that threadCount was decremented
	if len(entry.threadMap) != 0 {
		t.Fatalf("Expected threadCount to be 0, got %v", len(entry.threadMap))
	}

	// Confirm file was removed from memory
	if len(sfs.siaFileMap) != 1 {
		t.Fatalf("Expected SiaFileSet map to contain 1 file, instead is length %v", len(sfs.siaFileMap))
	}

	// Open siafile again and confirm threadCount was incremented
	entry, err = sfs.Open(siaPath)
	if err != nil {
		t.Fatal(err)
	}
	if len(entry.threadMap) != 1 {
		t.Fatalf("Expected threadCount to be 1, got %v", len(entry.threadMap))
	}
}

// TestFilesInMemory confirms that files are added and removed from memory
// as expected when files are in use and not in use
func TestFilesInMemory(t *testing.T) {
	if testing.Short() {
		t.SkipNow()
	}
	t.Parallel()

	// Create SiaFileSet with SiaFile
	entry, sfs, err := newTestSiaFileSetWithFile()
	if err != nil {
		t.Fatal(err)
	}
	siaPath := sfs.SiaPath(entry)
	exists := sfs.Exists(siaPath)
	if !exists {
		t.Fatal("No SiaFileSetEntry found")
	}
	if err != nil {
		t.Fatal(err)
	}
	// Confirm there are 2 files in memory
	if len(sfs.siaFileMap) != 2 {
		t.Fatal("Expected 2 files in memory, got:", len(sfs.siaFileMap))
	}
	// Close File
	err = entry.Close()
	if err != nil {
		t.Fatal(err)
	}
	// Confirm there is one file in memory
	if len(sfs.siaFileMap) != 1 {
		t.Fatal("Expected 1 file in memory, got:", len(sfs.siaFileMap))
	}

	// Test accessing the same file from two separate threads
	//
	// Open file
	entry1, err := sfs.Open(siaPath)
	if err != nil {
		t.Fatal(err)
	}
	// Confirm there is 2 file in memory
	if len(sfs.siaFileMap) != 2 {
		t.Fatal("Expected 2 files in memory, got:", len(sfs.siaFileMap))
	}
	// Access the file again
	entry2, err := sfs.Open(siaPath)
	if err != nil {
		t.Fatal(err)
	}
	// Confirm there is still only has 2 files in memory
	if len(sfs.siaFileMap) != 2 {
		t.Fatal("Expected 2 files in memory, got:", len(sfs.siaFileMap))
	}
	// Close one of the file instances
	err = entry1.Close()
	if err != nil {
		t.Fatal(err)
	}
	// Confirm there is still only has 2 files in memory
	if len(sfs.siaFileMap) != 2 {
		t.Fatal("Expected 2 files in memory, got:", len(sfs.siaFileMap))
	}

	// Confirm closing out remaining files removes all files from memory
	//
	// Close last instance of the first file
	err = entry2.Close()
	if err != nil {
		t.Fatal(err)
	}
	// Confirm there is one file in memory
	if len(sfs.siaFileMap) != 1 {
		t.Fatal("Expected 1 file in memory, got:", len(sfs.siaFileMap))
	}
}

// TestRenameFileInMemory confirms that threads that have access to a file
// will continue to have access to the file even it another thread renames it
func TestRenameFileInMemory(t *testing.T) {
	if testing.Short() {
		t.SkipNow()
	}
	t.Parallel()

	// Create SiaFileSet with SiaFile and corresponding combined siafile.
	entry, sfs, err := newTestSiaFileSetWithFile()
	if err != nil {
		t.Fatal(err)
	}
	siaPath := sfs.SiaPath(entry)
	exists := sfs.Exists(siaPath)
	if !exists {
		t.Fatal("No SiaFileSetEntry found")
	}
	if err != nil {
		t.Fatal(err)
	}

	// Confirm there are 2 files in memory
	if len(sfs.siaFileMap) != 2 {
		t.Fatal("Expected  file in memory, got:", len(sfs.siaFileMap))
	}

	// Test renaming an instance of a file
	//
	// Access file with another instance
	entry2, err := sfs.Open(siaPath)
	if err != nil {
		t.Fatal(err)
	}
	// Confirm that renter still only has 2 files in memory
	if len(sfs.siaFileMap) != 2 {
		t.Fatal("Expected 2 file in memory, got:", len(sfs.siaFileMap))
	}
	// Rename second instance
	newSiaPath := modules.RandomSiaPath()
	err = sfs.Rename(siaPath, newSiaPath)
	if err != nil {
		t.Fatal(err)
	}
	// Confirm there are still only has 2 files in memory as renaming doesn't add
	// the new name to memory
	if len(sfs.siaFileMap) != 2 {
		t.Fatal("Expected 2 files in memory, got:", len(sfs.siaFileMap))
	}
	// Close instance of renamed file
	err = entry2.Close()
	if err != nil {
		t.Fatal(err)
	}
	// Confirm there are still only 2 files in memory
	if len(sfs.siaFileMap) != 2 {
		t.Fatal("Expected 2 files in memory, got:", len(sfs.siaFileMap))
	}
	// Close other instance of second file
	err = entry.Close()
	if err != nil {
		t.Fatal(err)
	}
	// Confirm there is only 1 file in memory
	if len(sfs.siaFileMap) != 1 {
		t.Fatal("Expected 1 file in memory, got:", len(sfs.siaFileMap))
	}
}

// TestDeleteFileInMemory confirms that threads that have access to a file
// will continue to have access to the file even it another thread deletes it
func TestDeleteFileInMemory(t *testing.T) {
	if testing.Short() {
		t.SkipNow()
	}
	t.Parallel()

	// Create SiaFileSet with SiaFile
	entry, sfs, err := newTestSiaFileSetWithFile()
	if err != nil {
		t.Fatal(err)
	}
	siaPath := sfs.SiaPath(entry)
	exists := sfs.Exists(siaPath)
	if !exists {
		t.Fatal("No SiaFileSetEntry found")
	}
	if err != nil {
		t.Fatal(err)
	}

	// Confirm there are 2 files in memory
	if len(sfs.siaFileMap) != 2 {
		t.Fatal("Expected 1 file in memory, got:", len(sfs.siaFileMap))
	}

	// Test deleting an instance of a file
	//
	// Access the file again
	entry2, err := sfs.Open(siaPath)
	if err != nil {
		t.Fatal(err)
	}
	// Confirm there is still only has 2 files in memory
	if len(sfs.siaFileMap) != 2 {
		t.Fatal("Expected 2 files in memory, got:", len(sfs.siaFileMap))
	}
	// delete and close instance of file
	if err := sfs.Delete(siaPath); err != nil {
		t.Fatal(err)
	}
	err = entry2.Close()
	if err != nil {
		t.Fatal(err)
	}
	// There should be one file in the set after deleting it.
	if len(sfs.siaFileMap) != 1 {
		t.Fatal("Expected 1 file in memory, got:", len(sfs.siaFileMap))
	}
	// confirm other instance is still in memory by calling methods on it
	if !entry.Deleted() {
		t.Fatal("Expected file to be deleted")
	}

	// Confirm closing out remaining files removes all files from memory
	//
	// Close last instance of the first file
	err = entry.Close()
	if err != nil {
		t.Fatal(err)
	}
	// Confirm renter has one file in memory
	if len(sfs.siaFileMap) != 1 {
		t.Fatal("Expected 1 file in memory, got:", len(sfs.siaFileMap))
	}
}

// TestDeleteCorruptSiaFile confirms that the siafileset will delete a siafile
// even if it cannot be opened
func TestDeleteCorruptSiaFile(t *testing.T) {
	if testing.Short() {
		t.SkipNow()
	}
	t.Parallel()

	// Create siafileset
	_, sfs, err := newTestSiaFileSetWithFile()
	if err != nil {
		t.Fatal(err)
	}

	// Create siafile on disk with random bytes
	siaPath, err := modules.NewSiaPath("badFile")
	if err != nil {
		t.Fatal(err)
	}
	siaFilePath := siaPath.SiaFileSysPath(sfs.staticSiaFileDir)
	err = ioutil.WriteFile(siaFilePath, fastrand.Bytes(100), 0666)
	if err != nil {
		t.Fatal(err)
	}

	// Confirm the siafile cannot be opened
	_, err = sfs.Open(siaPath)
	if err == nil || err == ErrUnknownPath {
		t.Fatal("expected open to fail for read error but instead got:", err)
	}

	// Delete the siafile
	err = sfs.Delete(siaPath)
	if err != nil {
		t.Fatal(err)
	}

	// Confirm the file is no longer on disk
	_, err = os.Stat(siaFilePath)
	if !os.IsNotExist(err) {
		t.Fatal("Expected err to be that file does not exists but was:", err)
	}
}

// TestSiaDirDelete tests the DeleteDir method of the siafileset.
func TestSiaDirDelete(t *testing.T) {
	if testing.Short() {
		t.SkipNow()
	}
	// Prepare a siadirset
	dirRoot := filepath.Join(os.TempDir(), "siadirs", t.Name())
	os.RemoveAll(dirRoot)
	os.RemoveAll(dirRoot)
	wal, _ := newTestWAL()
	sds := siadir.NewSiaDirSet(dirRoot, wal)
	sfs := NewSiaFileSet(dirRoot, wal)

	// Specify a directory structure for this test.
	var dirStructure = []string{
		"dir1",
		"dir1/subdir1",
		"dir1/subdir1/subsubdir1",
		"dir1/subdir1/subsubdir2",
		"dir1/subdir1/subsubdir3",
		"dir1/subdir2",
		"dir1/subdir2/subsubdir1",
		"dir1/subdir2/subsubdir2",
		"dir1/subdir2/subsubdir3",
		"dir1/subdir3",
		"dir1/subdir3/subsubdir1",
		"dir1/subdir3/subsubdir2",
		"dir1/subdir3/subsubdir3",
	}
	// Specify a function that's executed in parallel which continuously saves a
	// file to disk.
	stop := make(chan struct{})
	wg := new(sync.WaitGroup)
	f := func(entry *SiaFileSetEntry) {
		defer wg.Done()
		defer entry.Close()
		for {
			select {
			case <-stop:
				return
			default:
			}
			err := entry.Save()
			if err != nil && !strings.Contains(err.Error(), "can't call saveFile on deleted file") {
				t.Fatal(err)
			}
			time.Sleep(50 * time.Millisecond)
		}
	}
	// Create the structure and spawn a goroutine that keeps saving the structure
	// to disk for each directory.
	for _, dir := range dirStructure {
		sp, err := modules.NewSiaPath(dir)
		if err != nil {
			t.Fatal(err)
		}
		entry, err := sds.NewSiaDir(sp)
		if err != nil {
			t.Fatal(err)
		}
		// 50% chance to close the dir.
		if fastrand.Intn(2) == 0 {
			entry.Close()
		}
		// Create a file in the dir.
		fileSP, err := sp.Join(hex.EncodeToString(fastrand.Bytes(16)))
		if err != nil {
			t.Fatal(err)
		}
		_, _, source, rc, sk, fileSize, _, fileMode := newTestFileParams(1, true)
		sf, err := sfs.NewSiaFile(modules.FileUploadParams{Source: source, SiaPath: fileSP, ErasureCode: rc}, sk, fileSize, fileMode)
		if err != nil {
			t.Fatal(err)
		}
		// 50% chance to spawn goroutine. It's not realistic to assume that all dirs
		// are loaded.
		if fastrand.Intn(2) == 0 {
			wg.Add(1)
			go f(sf)
		} else {
			sf.Close()
		}
	}
	// Wait a second for the goroutines to write to disk a few times.
	time.Sleep(time.Second)
	// Delete dir1.
	sp, err := modules.NewSiaPath("dir1")
	if err != nil {
		t.Fatal(err)
	}
	if err := sfs.DeleteDir(sp, sds.Delete); err != nil {
		t.Fatal(err)
	}

	// Wait another second for more writes to disk after renaming the dir before
	// killing the goroutines.
	time.Sleep(time.Second)
	close(stop)
	wg.Wait()
	time.Sleep(time.Second)
	// The root siafile dir should be empty except for 1 .siadir file and a .csia
	// file.
	files, err := ioutil.ReadDir(sfs.staticSiaFileDir)
	if err != nil {
		t.Fatal(err)
	}
	if len(files) != 2 {
		for _, file := range files {
			t.Log("Found ", file.Name())
		}
		t.Fatalf("There should be %v files/folders in the root dir but found %v\n", 1, len(files))
	}
	for _, file := range files {
		if filepath.Ext(file.Name()) != modules.SiaDirExtension &&
			filepath.Ext(file.Name()) != modules.PartialsSiaFileExtension {
			t.Fatal("Encountered unexpected file:", file.Name())
		}
	}
}

// TestSiaDirRename tests the RenameDir method of the siafileset.
func TestSiaDirRename(t *testing.T) {
	if testing.Short() {
		t.SkipNow()
	}
	// Prepare a siadirset
	dirRoot := filepath.Join(os.TempDir(), "siadirs", t.Name())
	os.RemoveAll(dirRoot)
	os.RemoveAll(dirRoot)
	wal, _ := newTestWAL()
	sds := siadir.NewSiaDirSet(dirRoot, wal)
	sfs := NewSiaFileSet(dirRoot, wal)

	// Specify a directory structure for this test.
	var dirStructure = []string{
		"dir1",
		"dir1/subdir1",
		"dir1/subdir1/subsubdir1",
		"dir1/subdir1/subsubdir2",
		"dir1/subdir1/subsubdir3",
		"dir1/subdir2",
		"dir1/subdir2/subsubdir1",
		"dir1/subdir2/subsubdir2",
		"dir1/subdir2/subsubdir3",
		"dir1/subdir3",
		"dir1/subdir3/subsubdir1",
		"dir1/subdir3/subsubdir2",
		"dir1/subdir3/subsubdir3",
	}
	// Specify a function that's executed in parallel which continuously saves a
	// file to disk.
	stop := make(chan struct{})
	wg := new(sync.WaitGroup)
	f := func(entry *SiaFileSetEntry) {
		defer wg.Done()
		defer entry.Close()
		for {
			select {
			case <-stop:
				return
			default:
			}
			err := entry.Save()
			if err != nil {
				t.Fatal(err)
			}
			time.Sleep(50 * time.Millisecond)
		}
	}
	// Create the structure and spawn a goroutine that keeps saving the structure
	// to disk for each directory.
	for _, dir := range dirStructure {
		sp, err := modules.NewSiaPath(dir)
		if err != nil {
			t.Fatal(err)
		}
		entry, err := sds.NewSiaDir(sp)
		if err != nil {
			t.Fatal(err)
		}
		// 50% chance to close the dir.
		if fastrand.Intn(2) == 0 {
			entry.Close()
		}
		// Create a file in the dir.
		fileSP, err := sp.Join(hex.EncodeToString(fastrand.Bytes(16)))
		if err != nil {
			t.Fatal(err)
		}
		_, _, source, rc, sk, fileSize, _, fileMode := newTestFileParams(1, true)
		sf, err := sfs.NewSiaFile(modules.FileUploadParams{Source: source, SiaPath: fileSP, ErasureCode: rc}, sk, fileSize, fileMode)
		if err != nil {
			t.Fatal(err)
		}
		// 50% chance to spawn goroutine. It's not realistic to assume that all dirs
		// are loaded.
		if fastrand.Intn(2) == 0 {
			wg.Add(1)
			go f(sf)
		} else {
			sf.Close()
		}
	}
	// Wait a second for the goroutines to write to disk a few times.
	time.Sleep(time.Second)
	// Rename dir1 to dir2.
	oldPath, err1 := modules.NewSiaPath(dirStructure[0])
	newPath, err2 := modules.NewSiaPath("dir2")
	if err := errors.Compose(err1, err2); err != nil {
		t.Fatal(err)
	}
	if err := sfs.RenameDir(oldPath, newPath, sds.Rename); err != nil {
		t.Fatal(err)
	}
	// Wait another second for more writes to disk after renaming the dir before
	// killing the goroutines.
	time.Sleep(time.Second)
	close(stop)
	wg.Wait()
	time.Sleep(time.Second)
	// Make sure we can't open any of the old folders/files on disk but we can open
	// the new ones.
	for _, dir := range dirStructure {
		oldDir, err1 := modules.NewSiaPath(dir)
		newDir, err2 := oldDir.Rebase(oldPath, newPath)
		if err := errors.Compose(err1, err2); err != nil {
			t.Fatal(err)
		}
		// Open entry with old dir. Shouldn't work.
		_, err := sds.Open(oldDir)
		if err != siadir.ErrUnknownPath {
			t.Fatal("shouldn't be able to open old path", oldDir.String(), err)
		}
		// Old dir shouldn't exist.
		if _, err = os.Stat(oldDir.SiaDirSysPath(dirRoot)); !os.IsNotExist(err) {
			t.Fatal(err)
		}
		// Open entry with new dir. Should succeed.
		entry, err := sds.Open(newDir)
		if err != nil {
			t.Fatal(err)
		}
		defer entry.Close()
		// New dir should contain 1 siafile.
		fis, err := ioutil.ReadDir(newDir.SiaDirSysPath(dirRoot))
		if err != nil {
			t.Fatal(err)
		}
		numFiles := 0
		for _, fi := range fis {
			if !fi.IsDir() && filepath.Ext(fi.Name()) == modules.SiaFileExtension {
				numFiles++
			}
		}
		if numFiles != 1 {
			t.Fatalf("there should be 1 file in the new dir not %v", numFiles)
		}
		// New entry should have a file.
		// Check siapath of entry.
		if entry.SiaPath() != newDir {
			t.Fatalf("entry should have siapath '%v' but was '%v'", newDir, entry.SiaPath())
		}
	}
}<|MERGE_RESOLUTION|>--- conflicted
+++ resolved
@@ -21,13 +21,8 @@
 // that they are linked
 func newTestSiaFileSetWithFile() (*SiaFileSetEntry, *SiaFileSet, error) {
 	// Create new SiaFile params
-<<<<<<< HEAD
 	_, siaPath, source, rc, sk, fileSize, _, fileMode := newTestFileParams(1, true)
-	dir := filepath.Join(os.TempDir(), "siafiles")
-=======
-	_, siaPath, source, rc, sk, fileSize, _, fileMode := newTestFileParams()
 	dir := filepath.Join(os.TempDir(), "siafiles", hex.EncodeToString(fastrand.Bytes(16)))
->>>>>>> 9cc970d5
 	// Create SiaFileSet
 	wal, _ := newTestWAL()
 	sfs := NewSiaFileSet(dir, wal)
@@ -56,7 +51,7 @@
 		t.Fatal(err)
 	}
 	// Add the existing file to the set again this shouldn't do anything.
-	if err := sfs.AddExistingSiaFile(sf.SiaFile); err != nil {
+	if err := sfs.AddExistingSiaFile(sf.SiaFile, true); err != nil {
 		t.Fatal(err)
 	}
 	numSiaFiles := 0
@@ -87,7 +82,7 @@
 	preImportUID := newSF.UID()
 	// Import the file. This should work because the files no longer share the same
 	// UID.
-	if err := sfs.AddExistingSiaFile(newSF); err != nil {
+	if err := sfs.AddExistingSiaFile(newSF, true); err != nil {
 		t.Fatal(err)
 	}
 	numSiaFiles = 0
