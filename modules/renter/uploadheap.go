--- conflicted
+++ resolved
@@ -550,7 +550,6 @@
 	var worstIgnoredHealth float64
 	dirHeapHealth := r.directoryHeap.managedPeekHealth()
 	for _, file := range files {
-<<<<<<< HEAD
 		// Check if file is a worse health than the directory heap or if it's simply
 		// incomplete due to a missing combined chunk. A file that is incomplete will
 		// only appear as if it has full redundancy even though the actual redundancy
@@ -558,13 +557,7 @@
 		fileHealth := file.Metadata().CachedHealth
 		forceRepair := file.CombinedChunkStatus() > siafile.CombinedChunkStatusNoChunk &&
 			file.CombinedChunkStatus() < siafile.CombinedChunkStatusCompleted
-		if fileHealth < dirHeapHealth && !forceRepair {
-=======
-		// For normal repairs check if file is a worse health than the directory
-		// heap
-		fileHealth := file.Metadata().CachedHealth
-		if fileHealth < dirHeapHealth && target == targetUnstuckChunks {
->>>>>>> 1bef3399
+		if fileHealth < dirHeapHealth && target == targetUnstuckChunks && !forceRepair {
 			worstIgnoredHealth = math.Max(worstIgnoredHealth, fileHealth)
 			continue
 		}
