--- conflicted
+++ resolved
@@ -290,31 +290,17 @@
 
 		// If a chunk is not downloadable mark it as stuck
 		if !downloadable {
-<<<<<<< HEAD
 			r.log.Println("Marking chunk", chunk.id, "as stuck due to not being downloadable")
 			err = chunk.fileEntry.SetStuck(chunk.index, true)
 			if err != nil {
 				r.log.Println("WARN: unable to mark chunk as stuck:", err)
-=======
-			r.log.Debugln("Marking chunk", chunk.id, "as stuck due to not being downloadable")
-			err = r.managedSetStuckAndClose(chunk, true)
-			if err != nil {
-				r.log.Debugln("WARN: unable to mark chunk as stuck and close:", err)
->>>>>>> db7bb5ce
 			}
 			continue
 		} else if stuck {
-<<<<<<< HEAD
 			r.log.Println("Marking chunk", chunk.id, "as stuck due to being complete but having a health of", chunkHealth)
 			err = chunk.fileEntry.SetStuck(chunk.index, true)
 			if err != nil {
 				r.log.Println("WARN: unable to mark chunk as stuck:", err)
-=======
-			r.log.Debugln("Marking chunk", chunk.id, "as stuck due to being complete but having a health of", chunkHealth)
-			err = r.managedSetStuckAndClose(chunk, stuck)
-			if err != nil {
-				r.log.Debugln("WARN: unable to mark chunk as stuck and close:", err)
->>>>>>> db7bb5ce
 			}
 			continue
 		}
