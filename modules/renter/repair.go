--- conflicted
+++ resolved
@@ -188,23 +188,12 @@
 				r.log.Printf("failed to calculate file metadata %v: %v", fi.Name(), err)
 				continue
 			}
-<<<<<<< HEAD
-			if time.Since(fileMetadata.RecentRepairTime) >= fileRepairInterval {
-				// If the file has not recently been repaired then consider the
-				// health of the file
-				aggregateHealth = fileMetadata.Health
-			}
-			lastHealthCheckTime = fileMetadata.LastHealthCheckTime
-			modTime = fileMetadata.ModTime
-			numStuckChunks = fileMetadata.NumStuckChunks
-			redundancy = fileMetadata.Redundancy
-=======
-
-			health = fileMetadata.Health
->>>>>>> 910fe4e8
+
+			aggregateHealth = fileMetadata.Health
 			stuckHealth = fileMetadata.StuckHealth
 			redundancy = fileMetadata.Redundancy
 			numStuckChunks = fileMetadata.NumStuckChunks
+			lastHealthCheckTime = fileMetadata.LastHealthCheckTime
 			modTime = fileMetadata.ModTime
 
 			// Update aggregate fields.
@@ -221,15 +210,11 @@
 			if err != nil {
 				return siadir.Metadata{}, err
 			}
-<<<<<<< HEAD
+
 			aggregateHealth = math.Max(dirMetadata.AggregateHealth, dirMetadata.Health)
-=======
-
-			health = dirMetadata.Health
 			stuckHealth = dirMetadata.StuckHealth
 			redundancy = dirMetadata.MinRedundancy
 			numStuckChunks = dirMetadata.NumStuckChunks
->>>>>>> 910fe4e8
 			lastHealthCheckTime = dirMetadata.LastHealthCheckTime
 			modTime = dirMetadata.ModTime
 
@@ -241,7 +226,6 @@
 			// Ignore everything that is not a SiaFile or a directory
 			continue
 		}
-<<<<<<< HEAD
 		// Update the Health of the directory based on the file Health
 		if fileMetadata.Health > metadata.Health {
 			metadata.Health = fileMetadata.Health
@@ -249,12 +233,6 @@
 		// Update the AggregateHealth
 		if aggregateHealth > metadata.AggregateHealth {
 			metadata.AggregateHealth = aggregateHealth
-=======
-
-		// Update Health and Stuck Health
-		if health > metadata.Health {
-			metadata.Health = health
->>>>>>> 910fe4e8
 		}
 		// Update Stuck Health
 		if stuckHealth > metadata.StuckHealth {
@@ -650,16 +628,7 @@
 	// loops start at the root directory so there is no point triggering them
 	// until the root directory is updated
 	if siaPath.IsRoot() {
-<<<<<<< HEAD
-		// If we are at the root directory then check if any files were found in
-		// need of repair or and stuck chunks and trigger the appropriate repair
-		// loop. This is only done at the root directory as the repair and stuck
-		// loops start at the root directory so there is no point triggering
-		// them until the root directory is updated
 		if metadata.AggregateHealth >= siafile.RemoteRepairDownloadThreshold {
-=======
-		if metadata.Health >= siafile.RemoteRepairDownloadThreshold {
->>>>>>> 910fe4e8
 			select {
 			case r.uploadHeap.repairNeeded <- struct{}{}:
 			default:
