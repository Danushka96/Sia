package renter

import (
	"fmt"
	"io"
	"math"
	"math/big"
	"os"
	"path/filepath"
	"reflect"
	"sort"
	"strconv"
	"sync"
	"testing"
	"time"

	"github.com/NebulousLabs/Sia/build"
	"github.com/NebulousLabs/Sia/crypto"
	"github.com/NebulousLabs/Sia/modules"
	"github.com/NebulousLabs/Sia/modules/renter"
	"github.com/NebulousLabs/Sia/node"
	"github.com/NebulousLabs/Sia/node/api"
	"github.com/NebulousLabs/Sia/node/api/client"
	"github.com/NebulousLabs/Sia/siatest"
	"github.com/NebulousLabs/Sia/types"

	"github.com/NebulousLabs/errors"
	"github.com/NebulousLabs/fastrand"
)

// TestRenter executes a number of subtests using the same TestGroup to
// save time on initialization
func TestRenter(t *testing.T) {
	if testing.Short() {
		t.SkipNow()
	}
	t.Parallel()

	// Create a group for the subtests
	groupParams := siatest.GroupParams{
		Hosts:   5,
		Renters: 1,
		Miners:  1,
	}
	tg, err := siatest.NewGroupFromTemplate(renterTestDir(t.Name()), groupParams)
	if err != nil {
		t.Fatal("Failed to create group: ", err)
	}
	defer func() {
		if err := tg.Close(); err != nil {
			t.Fatal(err)
		}
	}()

	// Specify subtests to run
	subTests := []struct {
		name string
		test func(*testing.T, *siatest.TestGroup)
	}{
		{"TestClearDownloadHistory", testClearDownloadHistory},
		{"TestDownloadAfterRenew", testDownloadAfterRenew},
		{"TestDownloadMultipleLargeSectors", testDownloadMultipleLargeSectors},
		{"TestLocalRepair", testLocalRepair},
		{"TestRemoteRepair", testRemoteRepair},
		{"TestSingleFileGet", testSingleFileGet},
		{"TestStreamingCache", testStreamingCache},
		{"TestUploadDownload", testUploadDownload},
	}
	// Run subtests
	for _, subtest := range subTests {
		t.Run(subtest.name, func(t *testing.T) {
			subtest.test(t, tg)
		})
	}
}

// testClearDownloadHistory makes sure that the download history is
// properly cleared when called through the API
func testClearDownloadHistory(t *testing.T, tg *siatest.TestGroup) {
	// Grab the first of the group's renters
	r := tg.Renters()[0]

	rdg, err := r.RenterDownloadsGet()
	if err != nil {
		t.Fatal("Could not get download history:", err)
	}
	numDownloads := 10
	if len(rdg.Downloads) < numDownloads {
		remainingDownloads := numDownloads - len(rdg.Downloads)
		rf, err := r.RenterFilesGet()
		if err != nil {
			t.Fatal(err)
		}
		// Check if the renter has any files
		// Upload a file if none
		if len(rf.Files) == 0 {
			dataPieces := uint64(1)
			parityPieces := uint64(1)
			fileSize := 100 + siatest.Fuzz()
			_, _, err := r.UploadNewFileBlocking(fileSize, dataPieces, parityPieces)
			if err != nil {
				t.Fatal("Failed to upload a file for testing: ", err)
			}
			rf, err = r.RenterFilesGet()
			if err != nil {
				t.Fatal(err)
			}
		}
		// Download files to build download history
		dest := filepath.Join(siatest.SiaTestingDir, strconv.Itoa(fastrand.Intn(math.MaxInt32)))
		for i := 0; i < remainingDownloads; i++ {
			err = r.RenterDownloadGet(rf.Files[0].SiaPath, dest, 0, rf.Files[0].Filesize, false)
			if err != nil {
				t.Fatal("Could not Download file:", err)
			}
		}
		rdg, err = r.RenterDownloadsGet()
		if err != nil {
			t.Fatal("Could not get download history:", err)
		}
		// Confirm download history is not empty
		if len(rdg.Downloads) != numDownloads {
			t.Fatalf("Not all downloads added to download history: only %v downloads added, expected %v", len(rdg.Downloads), numDownloads)
		}
	}
	numDownloads = len(rdg.Downloads)

	// Check removing one download from history
	// Remove First Download
	timestamp := rdg.Downloads[0].StartTime
	err = r.RenterClearDownloadsRangePost(timestamp, timestamp)
	if err != nil {
		t.Fatal("Error in API endpoint to remove download from history:", err)
	}
	numDownloads--
	rdg, err = r.RenterDownloadsGet()
	if err != nil {
		t.Fatal("Could not get download history:", err)
	}
	if len(rdg.Downloads) != numDownloads {
		t.Fatalf("Download history not reduced: history has %v downloads, expected %v", len(rdg.Downloads), numDownloads)
	}
	i := sort.Search(len(rdg.Downloads), func(i int) bool { return rdg.Downloads[i].StartTime.Equal(timestamp) })
	if i < len(rdg.Downloads) {
		t.Fatal("Specified download not removed from history")
	}
	// Remove Last Download
	timestamp = rdg.Downloads[len(rdg.Downloads)-1].StartTime
	err = r.RenterClearDownloadsRangePost(timestamp, timestamp)
	if err != nil {
		t.Fatal("Error in API endpoint to remove download from history:", err)
	}
	numDownloads--
	rdg, err = r.RenterDownloadsGet()
	if err != nil {
		t.Fatal("Could not get download history:", err)
	}
	if len(rdg.Downloads) != numDownloads {
		t.Fatalf("Download history not reduced: history has %v downloads, expected %v", len(rdg.Downloads), numDownloads)
	}
	i = sort.Search(len(rdg.Downloads), func(i int) bool { return rdg.Downloads[i].StartTime.Equal(timestamp) })
	if i < len(rdg.Downloads) {
		t.Fatal("Specified download not removed from history")
	}

	// Check Clear Before
	timestamp = rdg.Downloads[len(rdg.Downloads)-2].StartTime
	err = r.RenterClearDownloadsBeforePost(timestamp)
	if err != nil {
		t.Fatal("Error in API endpoint to clear download history before timestamp:", err)
	}
	rdg, err = r.RenterDownloadsGet()
	if err != nil {
		t.Fatal("Could not get download history:", err)
	}
	i = sort.Search(len(rdg.Downloads), func(i int) bool { return rdg.Downloads[i].StartTime.Before(timestamp) })
	if i < len(rdg.Downloads) {
		t.Fatal("Download found that was before given time")
	}

	// Check Clear After
	timestamp = rdg.Downloads[1].StartTime
	err = r.RenterClearDownloadsAfterPost(timestamp)
	if err != nil {
		t.Fatal("Error in API endpoint to clear download history after timestamp:", err)
	}
	rdg, err = r.RenterDownloadsGet()
	if err != nil {
		t.Fatal("Could not get download history:", err)
	}
	i = sort.Search(len(rdg.Downloads), func(i int) bool { return rdg.Downloads[i].StartTime.After(timestamp) })
	if i < len(rdg.Downloads) {
		t.Fatal("Download found that was after given time")
	}

	// Check clear range
	before := rdg.Downloads[1].StartTime
	after := rdg.Downloads[len(rdg.Downloads)-1].StartTime
	err = r.RenterClearDownloadsRangePost(after, before)
	if err != nil {
		t.Fatal("Error in API endpoint to remove range of downloads from history:", err)
	}
	rdg, err = r.RenterDownloadsGet()
	if err != nil {
		t.Fatal("Could not get download history:", err)
	}
	i = sort.Search(len(rdg.Downloads), func(i int) bool {
		return rdg.Downloads[i].StartTime.Before(before) && rdg.Downloads[i].StartTime.After(after)
	})
	if i < len(rdg.Downloads) {
		t.Fatal("Not all downloads from range removed from history")
	}

	// Check clearing download history
	err = r.RenterClearAllDownloadsPost()
	if err != nil {
		t.Fatal("Error in API endpoint to clear download history:", err)
	}
	rdg, err = r.RenterDownloadsGet()
	if err != nil {
		t.Fatal("Could not get download history:", err)
	}
	if len(rdg.Downloads) != 0 {
		t.Fatalf("Download history not cleared: history has %v downloads, expected 0", len(rdg.Downloads))
	}
}

// testDownloadAfterRenew makes sure that we can still download a file
// after the contract period has ended.
func testDownloadAfterRenew(t *testing.T, tg *siatest.TestGroup) {
	// Grab the first of the group's renters
	renter := tg.Renters()[0]
	// Upload file, creating a piece for each host in the group
	dataPieces := uint64(1)
	parityPieces := uint64(len(tg.Hosts())) - dataPieces
	fileSize := 100 + siatest.Fuzz()
	_, remoteFile, err := renter.UploadNewFileBlocking(fileSize, dataPieces, parityPieces)
	if err != nil {
		t.Fatal("Failed to upload a file for testing: ", err)
	}
	// Mine enough blocks for the next period to start. This means the
	// contracts should be renewed and the data should still be available for
	// download.
	miner := tg.Miners()[0]
	for i := types.BlockHeight(0); i < siatest.DefaultAllowance.Period; i++ {
		if err := miner.MineBlock(); err != nil {
			t.Fatal(err)
		}
	}
	// Download the file synchronously directly into memory.
	_, err = renter.DownloadByStream(remoteFile)
	if err != nil {
		t.Fatal(err)
	}
}

// testDownloadMultipleLargeSectors downloads multiple large files (>5 Sectors)
// in parallel and makes sure that the downloads are blocking each other.
func testDownloadMultipleLargeSectors(t *testing.T, tg *siatest.TestGroup) {
	// parallelDownloads is the number of downloads that are run in parallel.
	parallelDownloads := 10
	// fileSize is the size of the downloaded file.
	fileSize := int(10*modules.SectorSize) + siatest.Fuzz()
	// set download limits and reset them after test.
	// uniqueRemoteFiles is the number of files that will be uploaded to the
	// network. Downloads will choose the remote file to download randomly.
	uniqueRemoteFiles := 5
	// Grab the first of the group's renters
	renter := tg.Renters()[0]
	// set download limits and reset them after test.
	if err := renter.RenterPostRateLimit(int64(fileSize)*2, 0); err != nil {
		t.Fatal("failed to set renter bandwidth limit", err)
	}
	defer func() {
		if err := renter.RenterPostRateLimit(0, 0); err != nil {
			t.Error("failed to reset renter bandwidth limit", err)
		}
	}()

	// Upload files
	dataPieces := uint64(len(tg.Hosts())) - 1
	parityPieces := uint64(1)
	remoteFiles := make([]*siatest.RemoteFile, 0, uniqueRemoteFiles)
	for i := 0; i < uniqueRemoteFiles; i++ {
		_, remoteFile, err := renter.UploadNewFileBlocking(fileSize, dataPieces, parityPieces)
		if err != nil {
			t.Fatal("Failed to upload a file for testing: ", err)
		}
		remoteFiles = append(remoteFiles, remoteFile)
	}

	// Randomly download using download to file and download to stream methods.
	wg := new(sync.WaitGroup)
	for i := 0; i < parallelDownloads; i++ {
		wg.Add(1)
		go func() {
			var err error
			var rf = remoteFiles[fastrand.Intn(len(remoteFiles))]
			if fastrand.Intn(2) == 0 {
				_, err = renter.DownloadByStream(rf)
			} else {
				_, err = renter.DownloadToDisk(rf, false)
			}
			if err != nil {
				t.Error("Download failed:", err)
			}
			wg.Done()
		}()
	}
	wg.Wait()
}

// testLocalRepair tests if a renter correctly repairs a file from disk
// after a host goes offline.
func testLocalRepair(t *testing.T, tg *siatest.TestGroup) {
	// Grab the first of the group's renters
	renter := tg.Renters()[0]

	// Check that we have enough hosts for this test.
	if len(tg.Hosts()) < 2 {
		t.Fatal("This test requires at least 2 hosts")
	}

	// Set fileSize and redundancy for upload
	fileSize := int(modules.SectorSize)
	dataPieces := uint64(1)
	parityPieces := uint64(len(tg.Hosts())) - dataPieces

	// Upload file
	_, remoteFile, err := renter.UploadNewFileBlocking(fileSize, dataPieces, parityPieces)
	if err != nil {
		t.Fatal(err)
	}
	// Get the file info of the fully uploaded file. Tha way we can compare the
	// redundancies later.
	fi, err := renter.FileInfo(remoteFile)
	if err != nil {
		t.Fatal("failed to get file info", err)
	}

	// Take down one of the hosts and check if redundancy decreases.
	if err := tg.RemoveNode(tg.Hosts()[0]); err != nil {
		t.Fatal("Failed to shutdown host", err)
	}
	expectedRedundancy := float64(dataPieces+parityPieces-1) / float64(dataPieces)
	if err := renter.WaitForDecreasingRedundancy(remoteFile, expectedRedundancy); err != nil {
		t.Fatal("Redundancy isn't decreasing", err)
	}
	// We should still be able to download
	if _, err := renter.DownloadByStream(remoteFile); err != nil {
		t.Fatal("Failed to download file", err)
	}
	// Bring up a new host and check if redundancy increments again.
	_, err = tg.AddNodes(node.HostTemplate)
	if err != nil {
		t.Fatal("Failed to create a new host", err)
	}
	if err := renter.WaitForUploadRedundancy(remoteFile, fi.Redundancy); err != nil {
		t.Fatal("File wasn't repaired", err)
	}
	// We should be able to download
	if _, err := renter.DownloadByStream(remoteFile); err != nil {
		t.Fatal("Failed to download file", err)
	}
}

// testRemoteRepair tests if a renter correctly repairs a file by
// downloading it after a host goes offline.
func testRemoteRepair(t *testing.T, tg *siatest.TestGroup) {
	// Grab the first of the group's renters
	r := tg.Renters()[0]

	// Check that we have enough hosts for this test.
	if len(tg.Hosts()) < 2 {
		t.Fatal("This test requires at least 2 hosts")
	}

	// Set fileSize and redundancy for upload
	fileSize := int(modules.SectorSize)
	dataPieces := uint64(1)
	parityPieces := uint64(len(tg.Hosts())) - dataPieces

	// Upload file
	localFile, remoteFile, err := r.UploadNewFileBlocking(fileSize, dataPieces, parityPieces)
	if err != nil {
		t.Fatal(err)
	}
	// Get the file info of the fully uploaded file. Tha way we can compare the
	// redundancieslater.
	fi, err := r.FileInfo(remoteFile)
	if err != nil {
		t.Fatal("failed to get file info", err)
	}

	// Delete the file locally.
	if err := localFile.Delete(); err != nil {
		t.Fatal("failed to delete local file", err)
	}

	// Take down all of the parity hosts and check if redundancy decreases.
	for i := uint64(0); i < parityPieces; i++ {
		if err := tg.RemoveNode(tg.Hosts()[0]); err != nil {
			t.Fatal("Failed to shutdown host", err)
		}
	}
	expectedRedundancy := float64(dataPieces+parityPieces-1) / float64(dataPieces)
	if err := r.WaitForDecreasingRedundancy(remoteFile, expectedRedundancy); err != nil {
		t.Fatal("Redundancy isn't decreasing", err)
	}
	// We should still be able to download
	if _, err := r.DownloadByStream(remoteFile); err != nil {
		t.Fatal("Failed to download file", err)
	}
	// Bring up new parity hosts and check if redundancy increments again.
	_, err = tg.AddNodeN(node.HostTemplate, int(parityPieces))
	if err != nil {
		t.Fatal("Failed to create a new host", err)
	}
	// When doing remote repair the redundancy might not reach 100%.
	expectedRedundancy = (1.0 - renter.RemoteRepairDownloadThreshold) * fi.Redundancy
	if err := r.WaitForUploadRedundancy(remoteFile, expectedRedundancy); err != nil {
		t.Fatal("File wasn't repaired", err)
	}
	// We should be able to download
	if _, err := r.DownloadByStream(remoteFile); err != nil {
		t.Fatal("Failed to download file", err)
	}
}

// testSingleFileGet is a subtest that uses an existing TestGroup to test if
// using the single file API endpoint works
func testSingleFileGet(t *testing.T, tg *siatest.TestGroup) {
	// Grab the first of the group's renters
	renter := tg.Renters()[0]
	// Upload file, creating a piece for each host in the group
	dataPieces := uint64(1)
	parityPieces := uint64(len(tg.Hosts())) - dataPieces
	fileSize := 100 + siatest.Fuzz()
	_, _, err := renter.UploadNewFileBlocking(fileSize, dataPieces, parityPieces)
	if err != nil {
		t.Fatal("Failed to upload a file for testing: ", err)
	}

	files, err := renter.Files()
	if err != nil {
		t.Fatal("Failed to get renter files: ", err)
	}

	var file modules.FileInfo
	for _, f := range files {
		file, err = renter.File(f.SiaPath)
		if err != nil {
			t.Fatal("Failed to request single file", err)
		}
		if file != f {
			t.Fatal("Single file queries does not match file previously requested.")
		}
	}
}

// testStreamingCache checks if the chunk cache works correctly.
func testStreamingCache(t *testing.T, tg *siatest.TestGroup) {
	// Grab the first of the group's renters
	r := tg.Renters()[0]

	// Testing setting StreamCacheSize for streaming
	// Test setting it to larger than the defaultCacheSize
	if err := r.RenterSetStreamCacheSizePost(4); err != nil {
		t.Fatal(err, "Could not set StreamCacheSize to 4")
	}
<<<<<<< HEAD

	// Get a directory for testing.
	testDir := renterTestDir(t.Name())

	// Create a group with a single renter and two hosts using the dependencies
	// for the renter.
	renterTemplate := node.Renter(testDir + "/renter")
	renterTemplate.ContractSetDeps = deps
	tg, err := siatest.NewGroup(testDir, renterTemplate, node.Host(testDir+"/host1"),
		node.Host(testDir+"/host2"), siatest.Miner(testDir+"/miner"))
=======
	rg, err := r.RenterGet()
	if err != nil {
		t.Fatal(err, "Could not get Renter through RenterGet()")
	}
	if rg.Settings.StreamCacheSize != 4 {
		t.Fatal("StreamCacheSize not set to 4, set to", rg.Settings.StreamCacheSize)
	}

	// Test resetting to the value of defaultStreamCacheSize (2)
	if err := r.RenterSetStreamCacheSizePost(2); err != nil {
		t.Fatal(err, "Could not set StreamCacheSize to 2")
	}
	rg, err = r.RenterGet()
>>>>>>> 5155fb07
	if err != nil {
		t.Fatal(err, "Could not get Renter through RenterGet()")
	}
	if rg.Settings.StreamCacheSize != 2 {
		t.Fatal("StreamCacheSize not set to 2, set to", rg.Settings.StreamCacheSize)
	}

	prev := rg.Settings.StreamCacheSize

	// Test setting to 0
	if err := r.RenterSetStreamCacheSizePost(0); err == nil {
		t.Fatal(err, "expected setting stream cache size to zero to fail with an error")
	}
	rg, err = r.RenterGet()
	if err != nil {
		t.Fatal(err, "Could not get Renter through RenterGet()")
	}
	if rg.Settings.StreamCacheSize == 0 {
		t.Fatal("StreamCacheSize set to 0, should have stayed as previous value or", prev)
	}

	// Set fileSize and redundancy for upload
	dataPieces := uint64(1)
	parityPieces := uint64(len(tg.Hosts())) - dataPieces

	// Set the bandwidth limit to 1 chunk per second.
	pieceSize := modules.SectorSize - crypto.TwofishOverhead
	chunkSize := int64(pieceSize * dataPieces)
	if err := r.RenterPostRateLimit(chunkSize, chunkSize); err != nil {
		t.Fatal(err)
	}

	rg, err = r.RenterGet()
	if err != nil {
		t.Fatal(err, "Could not request RenterGe()")
	}
	if rg.Settings.MaxDownloadSpeed != chunkSize {
		t.Fatal(errors.New("MaxDownloadSpeed doesn't match value set through RenterPostRateLimit"))
	}
	if rg.Settings.MaxUploadSpeed != chunkSize {
		t.Fatal(errors.New("MaxUploadSpeed doesn't match value set through RenterPostRateLimit"))
	}

<<<<<<< HEAD
	// Get a directory for testing.
	testDir := renterTestDir(t.Name())

	// Create a group with a single renter and two hosts using the dependencies
	// for the renter.
	renterTemplate := node.Renter(testDir + "/renter")
	renterTemplate.ContractSetDeps = deps
	tg, err := siatest.NewGroup(testDir, renterTemplate, node.Host(testDir+"/host1"),
		node.Host(testDir+"/host2"), siatest.Miner(testDir+"/miner"))
=======
	// Upload a file that is a single chunk big.
	_, remoteFile, err := r.UploadNewFileBlocking(int(chunkSize), dataPieces, parityPieces)
	if err != nil {
		t.Fatal(err)
	}

	// Download the same chunk 250 times. This should take at least 250 seconds
	// without caching but not more than 30 with caching.
	start := time.Now()
	for i := 0; i < 250; i++ {
		if _, err := r.Stream(remoteFile); err != nil {
			t.Fatal(err)
		}
		if time.Since(start) > time.Second*30 {
			t.Fatal("download took longer than 30 seconds")
		}
	}
}

// testUploadDownload is a subtest that uses an existing TestGroup to test if
// uploading and downloading a file works
func testUploadDownload(t *testing.T, tg *siatest.TestGroup) {
	// Grab the first of the group's renters
	renter := tg.Renters()[0]
	// Upload file, creating a piece for each host in the group
	dataPieces := uint64(1)
	parityPieces := uint64(len(tg.Hosts())) - dataPieces
	fileSize := 100 + siatest.Fuzz()
	localFile, remoteFile, err := renter.UploadNewFileBlocking(fileSize, dataPieces, parityPieces)
	if err != nil {
		t.Fatal("Failed to upload a file for testing: ", err)
	}
	// Download the file synchronously directly into memory
	_, err = renter.DownloadByStream(remoteFile)
	if err != nil {
		t.Fatal(err)
	}
	// Download the file synchronously to a file on disk
	_, err = renter.DownloadToDisk(remoteFile, false)
	if err != nil {
		t.Fatal(err)
	}
	// Download the file asynchronously and wait for the download to finish.
	localFile, err = renter.DownloadToDisk(remoteFile, true)
	if err != nil {
		t.Error(err)
	}
	if err := renter.WaitForDownload(localFile, remoteFile); err != nil {
		t.Error(err)
	}
	// Stream the file.
	_, err = renter.Stream(remoteFile)
	if err != nil {
		t.Fatal(err)
	}
	// Stream the file partially a few times. At least 1 byte is streamed.
	for i := 0; i < 5; i++ {
		from := fastrand.Intn(fileSize - 1)             // [0..fileSize-2]
		to := from + 1 + fastrand.Intn(fileSize-from-1) // [from+1..fileSize-1]
		_, err = renter.StreamPartial(remoteFile, localFile, uint64(from), uint64(to))
		if err != nil {
			t.Fatal(err)
		}
	}
}

// TestRenterInterrupt executes a number of subtests using the same TestGroup to
// save time on initialization
func TestRenterInterrupt(t *testing.T) {
	if testing.Short() {
		t.SkipNow()
	}
	t.Parallel()

	// Create a group for the subtests
	groupParams := siatest.GroupParams{
		Hosts:  5,
		Miners: 1,
	}
	tg, err := siatest.NewGroupFromTemplate(groupParams)
>>>>>>> 5155fb07
	if err != nil {
		t.Fatal("Failed to create group: ", err)
	}
	defer func() {
		if err := tg.Close(); err != nil {
			t.Fatal(err)
		}
	}()

	// Download sub tests
	subTests := []struct {
		name string
		test func(*testing.T, *siatest.TestGroup)
	}{
		{"TestDownloadInterruptedAfterSendingRevision", testDownloadInterruptedAfterSendingRevision},
		{"TestDownloadInterruptedBeforeSendingRevision", testDownloadInterruptedBeforeSendingRevision},
		{"TestUploadInterruptedAfterSendingRevision", testUploadInterruptedAfterSendingRevision},
		{"TestUploadInterruptedBeforeSendingRevision", testUploadInterruptedBeforeSendingRevision},
	}
	// Run subtests
	for _, subtest := range subTests {
		t.Run(subtest.name, func(t *testing.T) {
			subtest.test(t, tg)
		})
	}
}

// testDownloadInterruptedAfterSendingRevision runs testDownloadInterrupted with
// a dependency that interrupts the download after sending the signed revision
// to the host.
func testDownloadInterruptedAfterSendingRevision(t *testing.T, tg *siatest.TestGroup) {
	testDownloadInterrupted(t, tg, newDependencyInterruptDownloadAfterSendingRevision())
}

// testDownloadInterruptedBeforeSendingRevision runs testDownloadInterrupted
// with a dependency that interrupts the download before sending the signed
// revision to the host.
func testDownloadInterruptedBeforeSendingRevision(t *testing.T, tg *siatest.TestGroup) {
	testDownloadInterrupted(t, tg, newDependencyInterruptDownloadBeforeSendingRevision())
}

// testUploadInterruptedAfterSendingRevision runs testUploadInterrupted with a
// dependency that interrupts the upload after sending the signed revision to
// the host.
func testUploadInterruptedAfterSendingRevision(t *testing.T, tg *siatest.TestGroup) {
	testUploadInterrupted(t, tg, newDependencyInterruptUploadAfterSendingRevision())
}

// testUploadInterruptedBeforeSendingRevision runs testUploadInterrupted with a
// dependency that interrupts the upload before sending the signed revision to
// the host.
func testUploadInterruptedBeforeSendingRevision(t *testing.T, tg *siatest.TestGroup) {
	testUploadInterrupted(t, tg, newDependencyInterruptUploadBeforeSendingRevision())
}

// testDownloadInterrupted interrupts a download using the provided dependencies.
func testDownloadInterrupted(t *testing.T, tg *siatest.TestGroup, deps *siatest.DependencyInterruptOnceOnKeyword) {
	// Add Renter
	testDir, err := siatest.TestDir(t.Name())
	if err != nil {
		t.Fatal(err)
	}
	renterTemplate := node.Renter(testDir + "/renter")
	renterTemplate.ContractSetDeps = deps
	nodes, err := tg.AddNodes(renterTemplate)
	if err != nil {
		t.Fatal(err)
	}

	// Set the bandwidth limit to 1 chunk per second.
	renter := nodes[0]
	dataPieces := uint64(len(tg.Hosts())) - 1
	parityPieces := uint64(1)
	chunkSize := siatest.ChunkSize(uint64(dataPieces))
	_, remoteFile, err := renter.UploadNewFileBlocking(int(chunkSize), dataPieces, parityPieces)
	if err != nil {
		t.Fatal(err)
	}

	// Set the bandwidth limit to 1 chunk per second.
	if err := renter.RenterPostRateLimit(int64(chunkSize), int64(chunkSize)); err != nil {
		t.Fatal(err)
	}

	// Call fail on the dependency every 100 ms.
	cancel := make(chan struct{})
	wg := new(sync.WaitGroup)
	wg.Add(1)
	go func() {
		for {
			// Cause the next download to fail.
			deps.Fail()
			select {
			case <-cancel:
				wg.Done()
				return
			case <-time.After(10 * time.Millisecond):
			}
		}
	}()
	// Try downloading the file 5 times.
	for i := 0; i < 5; i++ {
		if _, err := renter.DownloadByStream(remoteFile); err == nil {
			t.Fatal("Download shouldn't succeed since it was interrupted")
		}
	}
	// Stop calling fail on the dependency.
	close(cancel)
	wg.Wait()
	deps.Disable()
	// Download the file once more successfully
	if _, err := renter.DownloadByStream(remoteFile); err != nil {
		t.Fatal("Failed to download the file", err)
	}
}

// testUploadInterrupted let's the upload fail using the provided dependencies
// and makes sure that this doesn't corrupt the contract.
func testUploadInterrupted(t *testing.T, tg *siatest.TestGroup, deps *siatest.DependencyInterruptOnceOnKeyword) {
	// Add Renter
	testDir, err := siatest.TestDir(t.Name())
	if err != nil {
		t.Fatal(err)
	}
	renterTemplate := node.Renter(testDir + "/renter")
	renterTemplate.ContractSetDeps = deps
	nodes, err := tg.AddNodes(renterTemplate)
	if err != nil {
		t.Fatal(err)
	}

	// Set the bandwidth limit to 1 chunk per second.
	renter := nodes[0]
	dataPieces := uint64(len(tg.Hosts())) - 1
	parityPieces := uint64(1)
	chunkSize := siatest.ChunkSize(uint64(dataPieces))
	if err := renter.RenterPostRateLimit(int64(chunkSize), int64(chunkSize)); err != nil {
		t.Fatal(err)
	}

	// Call fail on the dependency every two seconds to allow some uploads to
	// finish.
	cancel := make(chan struct{})
	done := make(chan struct{})
	wg := new(sync.WaitGroup)
	wg.Add(1)
	go func() {
		defer close(done)
		// Loop until cancel was closed or we reach 5 iterations. Otherwise we
		// might end up blocking the upload for too long.
		for i := 0; i < 10; i++ {
			// Cause the next upload to fail.
			deps.Fail()
			select {
			case <-cancel:
				wg.Done()
				return
			case <-time.After(100 * time.Millisecond):
			}
		}
		wg.Done()
	}()

	// Upload a file that's 1 chunk large.
	_, remoteFile, err := renter.UploadNewFileBlocking(int(chunkSize), dataPieces, parityPieces)
	if err != nil {
		t.Fatal(err)
	}
	// Make sure that the upload does not finish before the interrupting go
	// routine is finished
	select {
	case <-done:
	default:
		t.Fatal("Upload finished before interrupt signal is done")
	}
	// Stop calling fail on the dependency.
	close(cancel)
	wg.Wait()
	deps.Disable()
	// Download the file.
	if _, err := renter.DownloadByStream(remoteFile); err != nil {
		t.Fatal("Failed to download the file", err)
	}
}

// The following are tests that need to use their own test groups due to
// specific requirements of the tests

// TestRedundancyReporting verifies that redundancy reporting is accurate if
// contracts become offline.
func TestRedundancyReporting(t *testing.T) {
	if testing.Short() {
		t.SkipNow()
	}
	t.Parallel()

	// Create a group for testing.
	groupParams := siatest.GroupParams{
		Hosts:   2,
		Renters: 1,
		Miners:  1,
	}
	tg, err := siatest.NewGroupFromTemplate(groupParams)
	if err != nil {
		t.Fatal("Failed to create group: ", err)
	}
	defer func() {
		if err := tg.Close(); err != nil {
			t.Fatal(err)
		}
	}()

	// Upload a file.
	dataPieces := uint64(1)
	parityPieces := uint64(len(tg.Hosts()) - 1)

	renter := tg.Renters()[0]
	_, rf, err := renter.UploadNewFileBlocking(100, dataPieces, parityPieces)
	if err != nil {
		t.Fatal(err)
	}

	// Stop a host.
	host := tg.Hosts()[0]
	if err := tg.StopNode(host); err != nil {
		t.Fatal(err)
	}

	// Mine a block to trigger contract maintenance.
	miner := tg.Miners()[0]
	if err := miner.MineBlock(); err != nil {
		t.Fatal(err)
	}

	// Redundancy should decrease.
	expectedRedundancy := float64(dataPieces+parityPieces-1) / float64(dataPieces)
	if err := renter.WaitForDecreasingRedundancy(rf, expectedRedundancy); err != nil {
		t.Fatal("Redundancy isn't decreasing", err)
	}

	// Restart the host.
	if err := tg.StartNode(host); err != nil {
		t.Fatal(err)
	}

	// Wait until the host shows up as active again.
	pk, err := host.HostPublicKey()
	if err != nil {
		t.Fatal(err)
	}
	err = build.Retry(60, time.Second, func() error {
		hdag, err := renter.HostDbActiveGet()
		if err != nil {
			return err
		}
		for _, h := range hdag.Hosts {
			if reflect.DeepEqual(h.PublicKey, pk) {
				return nil
			}
		}
		// If host is not active, announce it again and mine a block.
		if err := host.HostAnnouncePost(); err != nil {
			return (err)
		}
		miner := tg.Miners()[0]
		if err := miner.MineBlock(); err != nil {
			return (err)
		}
		if err := tg.Sync(); err != nil {
			return (err)
		}
		hg, err := host.HostGet()
		if err != nil {
			return err
		}
		return fmt.Errorf("host with address %v not active", hg.InternalSettings.NetAddress)
	})
	if err != nil {
		t.Fatal(err)
	}

	if err := miner.MineBlock(); err != nil {
		t.Fatal(err)
	}

	// Redundancy should go back to normal.
	expectedRedundancy = float64(dataPieces+parityPieces) / float64(dataPieces)
	if err := renter.WaitForUploadRedundancy(rf, expectedRedundancy); err != nil {
		t.Fatal("Redundancy is not increasing")
	}
}

// TestRenewFailing checks if a contract gets marked as !goodForRenew after
// failing multiple times in a row.
func TestRenewFailing(t *testing.T) {
	if testing.Short() {
		t.SkipNow()
	}
<<<<<<< HEAD
	// Create testing directory.
	testDir := renterTestDir(t.Name())
=======
	t.Parallel()
	renterDir, err := siatest.TestDir(filepath.Join(t.Name(), "renter"))
	if err != nil {
		t.Fatal(err)
	}
>>>>>>> 5155fb07

	// Create a group for the subtests
	groupParams := siatest.GroupParams{
		Hosts:  3,
		Miners: 1,
	}
	tg, err := siatest.NewGroupFromTemplate(testDir, groupParams)
	if err != nil {
		t.Fatal("Failed to create group: ", err)
	}
	defer func() {
		if err := tg.Close(); err != nil {
			t.Fatal(err)
		}
	}()

	// Add a renter with a custom allowance to give it plenty of time to renew
	// the contract later.
	renterParams := node.Renter(filepath.Join(testDir, "renter"))
	renterParams.Allowance = siatest.DefaultAllowance
	renterParams.Allowance.Hosts = uint64(len(tg.Hosts()) - 1)
	renterParams.Allowance.Period = 100
	renterParams.Allowance.RenewWindow = 50
	nodes, err := tg.AddNodes(renterParams)
	if err != nil {
		t.Fatal(err)
	}
	renter := nodes[0]

	// All the contracts of the renter should be goodForRenew.
	rcg, err := renter.RenterContractsGet()
	if err != nil {
		t.Fatal(err)
	}
	for _, c := range rcg.Contracts {
		if !c.GoodForRenew {
			t.Fatal("renter got a contract that is !goodForRenew")
		}
	}
	if uint64(len(rcg.Contracts)) != renterParams.Allowance.Hosts {
		for i, c := range rcg.Contracts {
			fmt.Println(i, c.HostPublicKey)
		}
		t.Fatalf("renter had %v contracts but should have %v",
			len(rcg.Contracts), renterParams.Allowance.Hosts)
	}

	// Create a map of the hosts in the group.
	hostMap := make(map[string]*siatest.TestNode)
	for _, host := range tg.Hosts() {
		pk, err := host.HostPublicKey()
		if err != nil {
			t.Fatal(err)
		}
		hostMap[pk.String()] = host
	}
	// Lock the wallet of one of the used hosts to make the renew fail.
	for _, c := range rcg.Contracts {
		if host, used := hostMap[c.HostPublicKey.String()]; used {
			if err := host.WalletLockPost(); err != nil {
				t.Fatal(err)
			}
			break
		}
	}
	// Wait until the contract is supposed to be renewed.
	cg, err := renter.ConsensusGet()
	if err != nil {
		t.Fatal(err)
	}
	rg, err := renter.RenterGet()
	if err != nil {
		t.Fatal(err)
	}
	miner := tg.Miners()[0]
	blockHeight := cg.Height
	for blockHeight+rg.Settings.Allowance.RenewWindow < rcg.Contracts[0].EndHeight {
		if err := miner.MineBlock(); err != nil {
			t.Fatal(err)
		}
		blockHeight++
	}

	// contracts should still be goodForRenew.
	rcg, err = renter.RenterContractsGet()
	if err != nil {
		t.Fatal(err)
	}
	for _, c := range rcg.Contracts {
		if !c.GoodForRenew {
			t.Fatal("renter got a contract that is !goodForRenew")
		}
	}

	// mine enough blocks to reach the second half of the renew window.
	for ; blockHeight+rg.Settings.Allowance.RenewWindow/2 < rcg.Contracts[0].EndHeight; blockHeight++ {
		if err := miner.MineBlock(); err != nil {
			t.Fatal(err)
		}
	}

	// We should be within the second half of the renew window now. We keep
	// mining blocks until the host with the locked wallet has been replaced.
	// This should happen before we reach the endHeight of the contracts.
	replaced := false
	err = build.Retry(int(rcg.Contracts[0].EndHeight-blockHeight), 5*time.Second, func() error {
		// contract should be !goodForRenew now.
		rcg, err = renter.RenterContractsGet()
		if err != nil {
			t.Fatal(err)
		}
		notGoodForRenew := 0
		goodForRenew := 0
		for _, c := range rcg.Contracts {
			if !c.GoodForRenew {
				notGoodForRenew++
			} else {
				goodForRenew++
			}
		}
		if err := miner.MineBlock(); err != nil {
			return err
		}
		if !replaced && notGoodForRenew != 1 && goodForRenew != 1 {
			return fmt.Errorf("there should be exactly 1 contract that is !goodForRenew but was %v",
				notGoodForRenew)
		}
		replaced = true
		if replaced && notGoodForRenew != 1 && goodForRenew != 2 {
			return fmt.Errorf("contract was set to !goodForRenew but hasn't been replaced yet")
		}
		return nil
	})
	if err != nil {
		t.Fatal(err)
	}
}

// TestRenterCancelAllowance tests that setting an empty allowance causes
// uploads, downloads, and renewals to cease.
func TestRenterCancelAllowance(t *testing.T) {
	if testing.Short() {
		t.SkipNow()
	}
	t.Parallel()

<<<<<<< HEAD
	// Get test directory
	testDir := renterTestDir(t.Name())

	// Copying legacy file to test directory
	renterDir := filepath.Join(testDir, "renter")
	destination := filepath.Join(renterDir, "renter.json")
	err := os.MkdirAll(renterDir, 0700)
=======
	// Create a group for testing.
	groupParams := siatest.GroupParams{
		Hosts:   2,
		Renters: 1,
		Miners:  1,
	}
	tg, err := siatest.NewGroupFromTemplate(groupParams)
	if err != nil {
		t.Fatal("Failed to create group: ", err)
	}
	defer func() {
		if err := tg.Close(); err != nil {
			t.Fatal(err)
		}
	}()

	// Upload a file.
	dataPieces := uint64(1)
	parityPieces := uint64(len(tg.Hosts()) - 1)

	renter := tg.Renters()[0]
	_, rf, err := renter.UploadNewFileBlocking(100, dataPieces, parityPieces)
>>>>>>> 5155fb07
	if err != nil {
		t.Fatal(err)
	}

	// Cancel the allowance
	if err := renter.RenterCancelAllowance(); err != nil {
		t.Fatal(err)
	}

	// Give it some time to mark the contracts as !goodForUpload and
	// !goodForRenew.
	err = build.Retry(600, 100*time.Millisecond, func() error {
		rc, err := renter.RenterContractsGet()
		if err != nil {
			return err
		}
		// Should still have 2 contract.
		if len(rc.Contracts) != groupParams.Hosts {
			return fmt.Errorf("expected %v contracts", groupParams.Hosts)
		}
		for _, c := range rc.Contracts {
			if c.GoodForUpload {
				return errors.New("contract shouldn't be goodForUpload")
			}
			if c.GoodForRenew {
				return errors.New("contract shouldn't be goodForRenew")
			}
		}
		return nil
	})
	if err != nil {
		t.Fatal(err)
	}

	// Try downloading the file; should succeed.
	if _, err := renter.DownloadByStream(rf); err != nil {
		t.Fatal("downloading file failed", err)
	}

	// Wait for a few seconds to make sure that the upload heap is rebuilt.
	// The rebuilt interval is 3 seconds. Sleep for 5 to be safe.
	time.Sleep(5 * time.Second)

	// Try to upload a file after the allowance was cancelled. Should fail.
	_, rf2, err := renter.UploadNewFile(100, dataPieces, parityPieces)
	if err != nil {
		t.Fatal(err)
	}

	// Give it some time to upload.
	time.Sleep(time.Second)

	// Redundancy should still be 0.
	renterFiles, err := renter.RenterFilesGet()
	if err != nil {
		t.Fatal("Failed to get files")
	}
	if len(renterFiles.Files) != 2 {
		t.Fatal("There should be exactly 2 tracked files")
	}
<<<<<<< HEAD

	// Create new node from legacy renter.json persistence file
	r, err := siatest.NewNode(node.AllModules(testDir))
=======
	fileInfo, err := renter.File(rf2.SiaPath())
>>>>>>> 5155fb07
	if err != nil {
		t.Fatal(err)
	}
	if fileInfo.UploadProgress > 0 || fileInfo.UploadedBytes > 0 || fileInfo.Redundancy > 0 {
		t.Fatal("Uploading a file after canceling the allowance should fail")
	}

	// Mine enough blocks for the period to pass and the contracts to expire.
	miner := tg.Miners()[0]
	for i := types.BlockHeight(0); i < siatest.DefaultAllowance.Period; i++ {
		if err := miner.MineBlock(); err != nil {
			t.Fatal(err)
		}
	}

	// All contracts should be archived.
	err = build.Retry(600, 100*time.Millisecond, func() error {
		rc, err := renter.RenterContractsGet()
		if err != nil {
			return err
		}
		// Should have 0 contracts now since they are expired
		if len(rc.Contracts) != 0 {
			return errors.New("expected 0 contracts")
		}
		return nil
	})
	if err != nil {
		t.Error(err)
	}

	// Try downloading the file; should fail.
	if _, err := renter.DownloadByStream(rf2); err == nil {
		t.Error("downloading file succeeded even though it shouldnt", err)
	}

	// The uploaded files should have 0x redundancy now.
	err = build.Retry(600, 100*time.Millisecond, func() error {
		rf, err := renter.RenterFilesGet()
		if err != nil {
			t.Fatal("Failed to get files")
		}
		if len(rf.Files) != 2 || rf.Files[0].Redundancy != 0 || rf.Files[1].Redundancy != 0 {
			return errors.New("file redundancy should be 0 now")
		}
		return nil
	})
	if err != nil {
		t.Error(err)
	}
}

// TestRenterContractEndHeight makes sure that the endheight of renewed
// contracts is set properly
func TestRenterContractEndHeight(t *testing.T) {
	if testing.Short() {
		t.SkipNow()
	}
	t.Parallel()

	// Create a group for the subtests
	groupParams := siatest.GroupParams{
		Hosts:   2,
		Renters: 1,
		Miners:  1,
	}
	tg, err := siatest.NewGroupFromTemplate(groupParams)
	if err != nil {
		t.Fatal("Failed to create group: ", err)
	}
	defer func() {
		if err := tg.Close(); err != nil {
			t.Fatal(err)
		}
	}()

	// Get Renter
	r := tg.Renters()[0]
	rg, err := r.RenterGet()
	if err != nil {
		t.Fatal("Could not get renter:", err)
	}

	// Record the start period at the beginning of test
	currentPeriodStart := rg.CurrentPeriod
	period := rg.Settings.Allowance.Period
	renewWindow := rg.Settings.Allowance.RenewWindow
	numRenewals := 0

	// Get contracts
	rc, err := r.RenterContractsGet()
	if err != nil {
		t.Fatal("Could not get renter contracts:", err)
	}

	// Confirm Contracts were created as expected
	err = build.Retry(600, 100*time.Millisecond, func() error {
		rc, err = r.RenterContractsGet()
		if err != nil {
			return errors.AddContext(err, "could not get contracts")
		}
		if err = checkContracts(len(tg.Hosts()), numRenewals, rc.OldContracts, rc.Contracts); err != nil {
			return err
		}
		return nil
	})
	if err != nil {
		t.Fatal(err)
	}

	// Confirm contract end heights were set properly
	for _, c := range rc.Contracts {
		if c.EndHeight != currentPeriodStart+period {
			t.Log("Endheight:", c.EndHeight)
			t.Log("Allowance Period:", period)
			t.Log("Current Period:", currentPeriodStart)
			t.Fatal("Contract endheight not set to Current period + Allowance Period")
		}
	}

	// Mine blocks to force contract renewal
	if err = renewContractsByRenewWindow(r, tg); err != nil {
		t.Fatal(err)
	}
	numRenewals++

	// Confirm Contracts were renewed as expected, all original
	// contracts should have been renewed if GoodForRenew = true
	err = build.Retry(600, 100*time.Millisecond, func() error {
		rc, err = r.RenterContractsGet()
		if err != nil {
			return errors.AddContext(err, "could not get contracts")
		}
		if err = checkContracts(len(tg.Hosts()), numRenewals, rc.OldContracts, rc.Contracts); err != nil {
			return err
		}
		if err = checkRenewedContracts(rc.Contracts); err != nil {
			return err
		}
		return nil
	})
	if err != nil {
		t.Fatal(err)
	}

	// Confirm contract end heights were set properly
	// End height should be the end of the next period as
	// the contracts are renewed due to reaching the renew
	// window
	rc, err = r.RenterContractsGet()
	if err != nil {
		t.Fatal("Could not get renter contracts:", err)
	}
	for _, c := range rc.Contracts {
		if c.EndHeight != currentPeriodStart+(2*period)-renewWindow && c.GoodForRenew {
			t.Log("Endheight:", c.EndHeight)
			t.Log("Allowance Period:", period)
			t.Log("Renew Window:", renewWindow)
			t.Log("Current Period:", currentPeriodStart)
			t.Fatal("Contract endheight not set to Current period + 2 * Allowance Period - Renew Window")
		}
	}

	// Capturing end height to compare against renewed contracts
	endHeight := rc.Contracts[0].EndHeight

	// Renew contracts by running out of funds
	startingUploadSpend, err := renewContractsBySpending(r, tg)
	if err != nil {
		t.Fatal(err)
	}

	// Confirm contract end heights were set properly
	// End height should not have changed since the renewal
	// was due to running out of funds
	rc, err = r.RenterContractsGet()
	if err != nil {
		t.Fatal("Could not get renter contracts:", err)
	}
	for _, c := range rc.Contracts {
		if c.EndHeight != endHeight && c.GoodForRenew && c.UploadSpending.Cmp(startingUploadSpend) <= 0 {
			t.Log("Allowance Period:", period)
			t.Log("Current Period:", currentPeriodStart)
			t.Fatalf("Contract endheight Changed, EH was %v, expected %v\n", c.EndHeight, endHeight)
		}
	}
}

// TestRenterOldContracts tests the API endpoint for old contracts
func TestRenterOldContracts(t *testing.T) {
	if testing.Short() {
		t.SkipNow()
	}
	t.Parallel()

	// Create a group for testing.
	groupParams := siatest.GroupParams{
		Hosts:   2,
		Renters: 1,
		Miners:  1,
	}
	tg, err := siatest.NewGroupFromTemplate(renterTestDir(t.Name()), groupParams)
	if err != nil {
		t.Fatal("Failed to create group: ", err)
	}
	defer func() {
		if err := tg.Close(); err != nil {
			t.Fatal(err)
		}
	}()

<<<<<<< HEAD
	// Add a Renter node
	renterDir := filepath.Join(renterTestDir(t.Name()), "renter")
	if err != nil {
		t.Fatal(err)
	}
	renterParams := node.Renter(renterDir)
	renterParams.SkipSetAllowance = true
	if err = tg.AddNodes(renterParams); err != nil {
		t.Fatal(err)
	}

	// Get renter's initial siacoin balance
=======
	// Get renter and current contracts
>>>>>>> 5155fb07
	r := tg.Renters()[0]
	rc, err := r.RenterContractsGet()
	if err != nil {
		t.Fatal(err)
	}

	// Record old contracts and current contracts that are good for renew
	oldContracts := rc.OldContracts
	for _, c := range rc.Contracts {
		if c.GoodForRenew {
			oldContracts = append(oldContracts, c)
		}
	}

	// Renew contracts
	// Mine blocks to force contract renewal
	if err = renewContractsByRenewWindow(r, tg); err != nil {
		t.Fatal(err)
	}
	// Waiting for nodes to sync
	if err = tg.Sync(); err != nil {
		t.Fatal(err)
	}

	// Confirm Contracts were renewed as expected, all original
	// contracts should have been renewed if GoodForRenew = true
	err = build.Retry(600, 100*time.Millisecond, func() error {
		rc, err = r.RenterContractsGet()
		if err != nil {
			return errors.AddContext(err, "could not get contracts")
		}
		// Check OldContracts against recorded old contracts
		if len(oldContracts) != len(rc.OldContracts) {
			return errors.New(fmt.Sprintf("Number of old contracts don't match, expected %v got %v", len(oldContracts), len(rc.OldContracts)))
		}

		// Create Maps for comparison
		initialContractIDMap := make(map[types.FileContractID]struct{})
		for _, c := range oldContracts {
			initialContractIDMap[c.ID] = struct{}{}
		}

		for _, c := range rc.OldContracts {
			// Verify that all the contracts marked as GoodForRenew
			// were renewed
			if _, ok := initialContractIDMap[c.ID]; !ok {
				return errors.New("ID from rc.OldContracts not found in oldContracts")
			}
		}
		return nil
	})
	if err != nil {
		t.Fatal(err)
	}
}

// TestRenterPersistData checks if the RenterSettings are persisted
func TestRenterPersistData(t *testing.T) {
	if testing.Short() {
		t.SkipNow()
	}
	t.Parallel()

	// Get test directory
	testdir, err := siatest.TestDir(t.Name())
	if err != nil {
		t.Fatal(err)
	}

	// Copying legacy file to test directory
	renterDir := filepath.Join(testdir, "renter")
	destination := filepath.Join(renterDir, "renter.json")
	err = os.MkdirAll(renterDir, 0700)
	if err != nil {
		t.Fatal(err)
	}
	from, err := os.Open("../../compatibility/renter_v04.json")
	if err != nil {
		t.Fatal(err)
	}
	to, err := os.OpenFile(destination, os.O_RDWR|os.O_CREATE, 0700)
	if err != nil {
		t.Fatal(err)
	}
	_, err = io.Copy(to, from)
	if err != nil {
		t.Fatal(err)
	}
	if err = from.Close(); err != nil {
		t.Fatal(err)
	}
	if err = to.Close(); err != nil {
		t.Fatal(err)
	}

<<<<<<< HEAD
	// Create a group for testing.
	groupParams := siatest.GroupParams{
		Hosts:   2,
		Renters: 1,
		Miners:  1,
	}
	tg, err := siatest.NewGroupFromTemplate(renterTestDir(t.Name()), groupParams)
=======
	// Create new node from legacy renter.json persistence file
	r, err := siatest.NewNode(node.AllModules(testdir))
>>>>>>> 5155fb07
	if err != nil {
		t.Fatal(err)
	}
	defer func() {
		if err = r.Close(); err != nil {
			t.Fatal(err)
		}
	}()

	// Set renter allowance to finish renter set up
	// Currently /renter POST endpoint errors if the allowance
	// is not previously set or passed in as an argument
	err = r.RenterPostAllowance(siatest.DefaultAllowance)
	if err != nil {
		t.Fatal(err)
	}

	// Check Settings, should be defaults
	rg, err := r.RenterGet()
	if err != nil {
		t.Fatal(err, "Could not get Renter through RenterGet()")
	}
	if rg.Settings.StreamCacheSize != renter.DefaultStreamCacheSize {
		t.Fatalf("StreamCacheSize not set to default of %v, set to %v",
			renter.DefaultStreamCacheSize, rg.Settings.StreamCacheSize)
	}
	if rg.Settings.MaxDownloadSpeed != renter.DefaultMaxDownloadSpeed {
		t.Fatalf("MaxDownloadSpeed not set to default of %v, set to %v",
			renter.DefaultMaxDownloadSpeed, rg.Settings.MaxDownloadSpeed)
	}
	if rg.Settings.MaxUploadSpeed != renter.DefaultMaxUploadSpeed {
		t.Fatalf("MaxUploadSpeed not set to default of %v, set to %v",
			renter.DefaultMaxUploadSpeed, rg.Settings.MaxUploadSpeed)
	}

	// Set StreamCacheSize, MaxDownloadSpeed, and MaxUploadSpeed to new values
	cacheSize := uint64(4)
	ds := int64(20)
	us := int64(10)
	if err := r.RenterSetStreamCacheSizePost(cacheSize); err != nil {
		t.Fatalf("%v: Could not set StreamCacheSize to %v", err, cacheSize)
	}
	if err := r.RenterPostRateLimit(ds, us); err != nil {
		t.Fatalf("%v: Could not set RateLimits to %v and %v", err, ds, us)
	}

	// Confirm Settings were updated
	rg, err = r.RenterGet()
	if err != nil {
		t.Fatal(err, "Could not get Renter through RenterGet()")
	}
	if rg.Settings.StreamCacheSize != cacheSize {
		t.Fatalf("StreamCacheSize not set to %v, set to %v", cacheSize, rg.Settings.StreamCacheSize)
	}
	if rg.Settings.MaxDownloadSpeed != ds {
		t.Fatalf("MaxDownloadSpeed not set to %v, set to %v", ds, rg.Settings.MaxDownloadSpeed)
	}
	if rg.Settings.MaxUploadSpeed != us {
		t.Fatalf("MaxUploadSpeed not set to %v, set to %v", us, rg.Settings.MaxUploadSpeed)
	}

	// Restart node
	err = r.RestartNode()
	if err != nil {
		t.Fatal("Failed to restart node:", err)
	}

	// check Settings, settings should be values set through API endpoints
	rg, err = r.RenterGet()
	if err != nil {
		t.Fatal(err, "Could not get Renter through RenterGet()")
	}
	if rg.Settings.StreamCacheSize != cacheSize {
		t.Fatalf("StreamCacheSize not persisted as %v, set to %v", cacheSize, rg.Settings.StreamCacheSize)
	}
	if rg.Settings.MaxDownloadSpeed != ds {
		t.Fatalf("MaxDownloadSpeed not persisted as %v, set to %v", ds, rg.Settings.MaxDownloadSpeed)
	}
	if rg.Settings.MaxUploadSpeed != us {
		t.Fatalf("MaxUploadSpeed not persisted as %v, set to %v", us, rg.Settings.MaxUploadSpeed)
	}
}

// TestRenterResetAllowance tests that resetting the allowance after the
// allowance was cancelled will trigger the correct contract formation.
func TestRenterResetAllowance(t *testing.T) {
	if testing.Short() {
		t.SkipNow()
	}
	t.Parallel()

	// Create a group for testing.
	groupParams := siatest.GroupParams{
		Hosts:   2,
		Renters: 1,
		Miners:  1,
	}
	tg, err := siatest.NewGroupFromTemplate(renterTestDir(t.Name()), groupParams)
	if err != nil {
		t.Fatal("Failed to create group: ", err)
	}
	defer func() {
		if err := tg.Close(); err != nil {
			t.Fatal(err)
		}
	}()
	renter := tg.Renters()[0]

	// Cancel the allowance
	if err := renter.RenterCancelAllowance(); err != nil {
		t.Fatal(err)
	}

	// Give it some time to mark the contracts as !goodForUpload and
	// !goodForRenew.
	err = build.Retry(600, 100*time.Millisecond, func() error {
		rc, err := renter.RenterContractsGet()
		if err != nil {
			return err
		}
		// Should still have 2 contract.
		if len(rc.Contracts) != groupParams.Hosts {
			return fmt.Errorf("expected %v contracts", groupParams.Hosts)
		}
		for _, c := range rc.Contracts {
			if c.GoodForUpload {
				return errors.New("contract shouldn't be goodForUpload")
			}
			if c.GoodForRenew {
				return errors.New("contract shouldn't be goodForRenew")
			}
		}
		return nil
	})
	if err != nil {
		t.Fatal(err)
	}

	// Set the allowance again.
	if err := renter.RenterPostAllowance(siatest.DefaultAllowance); err != nil {
		t.Fatal(err)
	}

	// Mine a block to start the threadedContractMaintenance.
	if err := tg.Miners()[0].MineBlock(); err != nil {
		t.Fatal(err)
	}

	// Give it some time to mark the contracts as goodForUpload and
	// goodForRenew again.
	err = build.Retry(600, 100*time.Millisecond, func() error {
		rc, err := renter.RenterContractsGet()
		if err != nil {
			return err
		}
		// Should still have 2 contract.
		if len(rc.Contracts) != groupParams.Hosts {
			return fmt.Errorf("expected %v contracts", groupParams.Hosts)
		}
		for _, c := range rc.Contracts {
			if !c.GoodForUpload {
				return errors.New("contract should be goodForUpload")
			}
			if !c.GoodForRenew {
				return errors.New("contract should be goodForRenew")
			}
		}
		return nil
	})
	if err != nil {
		t.Fatal(err)
	}
}

// TestRenterSpendingReporting checks the accuracy for the reported spending
func TestRenterSpendingReporting(t *testing.T) {
	if testing.Short() {
		t.SkipNow()
	}
	t.Parallel()

	// Create a testgroup, creating without renter so the renter's
	// initial balance can be obtained
	groupParams := siatest.GroupParams{
		Hosts:  2,
		Miners: 1,
	}
	tg, err := siatest.NewGroupFromTemplate(renterTestDir(t.Name()), groupParams)
	if err != nil {
		t.Fatal("Failed to create group: ", err)
	}
	defer func() {
		if err := tg.Close(); err != nil {
			t.Fatal(err)
		}
	}()

	// Add a Renter node
	renterDir, err := siatest.TestDir(filepath.Join(t.Name(), "renter"))
	if err != nil {
		t.Fatal(err)
	}
	renterParams := node.Renter(renterDir)
	renterParams.SkipSetAllowance = true
	nodes, err := tg.AddNodes(renterParams)
	if err != nil {
		t.Fatal(err)
	}
	r := nodes[0]

	// Get largest WindowSize from Hosts
	var windowSize types.BlockHeight
	for _, h := range tg.Hosts() {
		hg, err := h.HostGet()
		if err != nil {
			t.Fatal(err)
		}
		if hg.ExternalSettings.WindowSize >= windowSize {
			windowSize = hg.ExternalSettings.WindowSize
		}
	}

	// Get renter's initial siacoin balance
	wg, err := r.WalletGet()
	if err != nil {
		t.Fatal("Failed to get wallet:", err)
	}
	initialBalance := wg.ConfirmedSiacoinBalance

	// Set allowance
	if err = tg.SetRenterAllowance(r, siatest.DefaultAllowance); err != nil {
		t.Fatal("Failed to set renter allowance:", err)
	}
	numRenewals := 0

	// Confirm Contracts were created as expected
	err = build.Retry(600, 100*time.Millisecond, func() error {
		rc, err := r.RenterContractsGet()
		if err != nil {
			return errors.AddContext(err, "could not get contracts")
		}
		if err = checkContracts(len(tg.Hosts()), numRenewals, rc.OldContracts, rc.Contracts); err != nil {
			return err
		}
		return nil
	})
	if err != nil {
		t.Fatal(err)
	}

	// Check that the funds allocated when setting the allowance
	// are reflected correctly in the wallet balance
	err = build.Retry(600, 100*time.Millisecond, func() error {
		err = checkBalanceVsSpending(r, initialBalance)
		if err != nil {
			return err
		}
		return nil
	})
	if err != nil {
		t.Fatal(err)
	}

	// Upload and download files to show spending
	var remoteFiles []*siatest.RemoteFile
	for i := 0; i < 10; i++ {
		dataPieces := uint64(1)
		parityPieces := uint64(1)
		fileSize := 100 + siatest.Fuzz()
		_, rf, err := r.UploadNewFileBlocking(fileSize, dataPieces, parityPieces)
		if err != nil {
			t.Fatal("Failed to upload a file for testing: ", err)
		}
		remoteFiles = append(remoteFiles, rf)
	}
	for _, rf := range remoteFiles {
		_, err = r.DownloadToDisk(rf, false)
		if err != nil {
			t.Fatal("Could not DownloadToDisk:", err)
		}
	}

	// Get initial Contracts to check for contract renewal later
	rc, err := r.RenterContractsGet()
	if err != nil {
		t.Fatal("Could not get contracts:", err)
	}

	// Check to confirm upload and download spending was captured correctly
	// and reflected in the wallet balance
	err = build.Retry(600, 100*time.Millisecond, func() error {
		err = checkBalanceVsSpending(r, initialBalance)
		if err != nil {
			return err
		}
		return nil
	})
	if err != nil {
		t.Fatal(err)
	}

	// Mine blocks to force contract renewal
	if err = renewContractsByRenewWindow(r, tg); err != nil {
		t.Fatal(err)
	}
	numRenewals++

	// Confirm Contracts were renewed as expected
	err = build.Retry(600, 100*time.Millisecond, func() error {
		rc, err = r.RenterContractsGet()
		if err != nil {
			return errors.AddContext(err, "could not get contracts")
		}
		if err = checkContracts(len(tg.Hosts()), numRenewals, rc.OldContracts, rc.Contracts); err != nil {
			return err
		}
		if err = checkRenewedContracts(rc.Contracts); err != nil {
			return err
		}
		return nil
	})
	if err != nil {
		t.Fatal(err)
	}

	// Mine Block to confirm contracts and spending into blockchain
	m := tg.Miners()[0]
	if err = m.MineBlock(); err != nil {
		t.Fatal("Error mining block:", err)
	}

	// Waiting for nodes to sync
	if err = tg.Sync(); err != nil {
		t.Fatal(err)
	}

	// Check contract spending against reported spending
	rc, err = r.RenterContractsGet()
	if err != nil {
		t.Fatal("Could not get contracts:", err)
	}
	if err = checkContractVsReportedSpending(r, windowSize, rc.OldContracts, rc.Contracts); err != nil {
		t.Fatal(err)
	}

	// Check to confirm reported spending is still accurate with the renewed contracts
	// and reflected in the wallet balance
	err = build.Retry(600, 100*time.Millisecond, func() error {
		err = checkBalanceVsSpending(r, initialBalance)
		if err != nil {
			return err
		}
		return nil
	})
	if err != nil {
		t.Fatal(err)
	}

	// Record current Wallet Balance
	wg, err = r.WalletGet()
	if err != nil {
		t.Fatal("Failed to get wallet:", err)
	}
	initialPeriodEndBalance := wg.ConfirmedSiacoinBalance

	// Mine blocks to force contract renewal and new period
	cg, _ := r.ConsensusGet()
	blockHeight := cg.Height
	endHeight := rc.Contracts[0].EndHeight
	rg, err := r.RenterGet()
	if err != nil {
		t.Fatal("Failed to get renter:", err)
	}
	rw := rg.Settings.Allowance.RenewWindow
	for i := 0; i < int(endHeight-rw-blockHeight+types.MaturityDelay); i++ {
		if err = m.MineBlock(); err != nil {
			t.Fatal("Error mining block:", err)
		}
	}
	numRenewals++

	// Waiting for nodes to sync
	if err = tg.Sync(); err != nil {
		t.Fatal(err)
	}

	// Check if Unspent unallocated funds were released after allowance period
	// was exceeded
	wg, err = r.WalletGet()
	if err != nil {
		t.Fatal("Failed to get wallet:", err)
	}
	if initialPeriodEndBalance.Cmp(wg.ConfirmedSiacoinBalance) > 0 {
		t.Fatal("Unspent Unallocated funds not released after contract renewal and maturity delay")
	}

	// Confirm Contracts were renewed as expected
	err = build.Retry(600, 100*time.Millisecond, func() error {
		rc, err = r.RenterContractsGet()
		if err != nil {
			return errors.AddContext(err, "Could not get contracts")
		}
		if err = checkContracts(len(tg.Hosts()), numRenewals, rc.OldContracts, rc.Contracts); err != nil {
			return err
		}
		if err = checkRenewedContracts(rc.Contracts); err != nil {
			return err
		}
		return nil
	})
	if err != nil {
		t.Fatal(err)
	}

	// Mine Block to confirm contracts and spending on blockchain
	if err = m.MineBlock(); err != nil {
		t.Fatal("Error mining block:", err)
	}

	// Waiting for nodes to sync
	if err = tg.Sync(); err != nil {
		t.Fatal(err)
	}

	// Check contract spending against reported spending
	rc, err = r.RenterContractsGet()
	if err != nil {
		t.Fatal("Could not get contracts:", err)
	}
	if err = checkContractVsReportedSpending(r, windowSize, rc.OldContracts, rc.Contracts); err != nil {
		t.Fatal(err)
	}

	// Check to confirm reported spending is still accurate with the renewed contracts
	// and a new period and reflected in the wallet balance
	err = build.Retry(600, 100*time.Millisecond, func() error {
		err = checkBalanceVsSpending(r, initialBalance)
		if err != nil {
			return err
		}
		return nil
	})
	if err != nil {
		t.Fatal(err)
	}

	// Renew contracts by running out of funds
	_, err = renewContractsBySpending(r, tg)
	if err != nil {
		t.Fatal(err)
	}
	numRenewals++

	// Mine Block to confirm contracts and spending on blockchain
	if err = m.MineBlock(); err != nil {
		t.Fatal("Error mining block:", err)
	}

	// Waiting for nodes to sync
	if err = tg.Sync(); err != nil {
		t.Fatal(err)
	}

	// Confirm Contracts were renewed as expected
	err = build.Retry(600, 100*time.Millisecond, func() error {
		rc, err = r.RenterContractsGet()
		if err != nil {
			return errors.AddContext(err, "Could not get contracts")
		}
		if err = checkContracts(len(tg.Hosts()), numRenewals, rc.OldContracts, rc.Contracts); err != nil {
			return err
		}
		if err = checkRenewedContracts(rc.Contracts); err != nil {
			return err
		}
		return nil
	})
	if err != nil {
		t.Fatal(err)
	}

	// Mine Block to confirm contracts and spending on blockchain
	if err = m.MineBlock(); err != nil {
		t.Fatal("Error mining block:", err)
	}

	// Waiting for nodes to sync
	if err = tg.Sync(); err != nil {
		t.Fatal(err)
	}

	// Check contract spending against reported spending
	rc, err = r.RenterContractsGet()
	if err != nil {
		t.Fatal("Could not get contracts:", err)
	}

	if err = checkContractVsReportedSpending(r, windowSize, rc.OldContracts, rc.Contracts); err != nil {
		t.Fatal(err)
	}

	// Check to confirm reported spending is still accurate with the renewed contracts
	// and a new period and reflected in the wallet balance
	err = build.Retry(600, 100*time.Millisecond, func() error {
		err = checkBalanceVsSpending(r, initialBalance)
		if err != nil {
			return err
		}
		return nil
	})
	if err != nil {
		t.Fatal(err)
	}

	// Mine blocks to force contract renewal
	if err = renewContractsByRenewWindow(r, tg); err != nil {
		t.Fatal(err)
	}
	numRenewals++

	// Confirm Contracts were renewed as expected
	err = build.Retry(600, 100*time.Millisecond, func() error {
		rc, err = r.RenterContractsGet()
		if err != nil {
			return errors.AddContext(err, "could not get contracts")
		}
		if err = checkContracts(len(tg.Hosts()), numRenewals, rc.OldContracts, rc.Contracts); err != nil {
			return err
		}
		if err = checkRenewedContracts(rc.Contracts); err != nil {
			return err
		}
		return nil
	})
	if err != nil {
		t.Fatal(err)
	}

	// Mine Block to confirm contracts and spending into blockchain
	if err = m.MineBlock(); err != nil {
		t.Fatal("Error mining block:", err)
	}

	// Waiting for nodes to sync
	if err = tg.Sync(); err != nil {
		t.Fatal(err)
	}

	// Check contract spending against reported spending
	rc, err = r.RenterContractsGet()
	if err != nil {
		t.Fatal("Could not get contracts:", err)
	}
	if err = checkContractVsReportedSpending(r, windowSize, rc.OldContracts, rc.Contracts); err != nil {
		t.Fatal(err)
	}

	// Check to confirm reported spending is still accurate with the renewed contracts
	// and reflected in the wallet balance
	err = build.Retry(600, 100*time.Millisecond, func() error {
		err = checkBalanceVsSpending(r, initialBalance)
		if err != nil {
			return err
		}
		return nil
	})
	if err != nil {
		t.Fatal(err)
	}
}

// The following are helper functions for the renter tests

// checkBalanceVsSpending checks the renters confirmed siacoin balance in their
// wallet against their reported spending
func checkBalanceVsSpending(r *siatest.TestNode, initialBalance types.Currency) error {
	// Getting initial financial metrics
	// Setting variables to easier reference
	rg, err := r.RenterGet()
	if err != nil {
		return err
	}
	fm := rg.FinancialMetrics

	// Check balance after allowance is set
	wg, err := r.WalletGet()
	if err != nil {
		return err
	}
	expectedBalance := initialBalance.Sub(fm.TotalAllocated).Sub(fm.WithheldFunds).Sub(fm.PreviousSpending)
	if expectedBalance.Cmp(wg.ConfirmedSiacoinBalance) != 0 {
		details := fmt.Sprintf(`Initial balance minus Renter Reported Spending does not equal wallet Confirmed Siacoin Balance
		Expected Balance:   %v
		Wallet Balance:     %v
		Actual difference:  %v
		ExpectedBalance:    %v
		walletBalance:      %v
		`, expectedBalance.HumanString(), wg.ConfirmedSiacoinBalance.HumanString(), initialBalance.Sub(wg.ConfirmedSiacoinBalance).HumanString(),
			expectedBalance.HumanString(), wg.ConfirmedSiacoinBalance.HumanString())
		var diff string
		if expectedBalance.Cmp(wg.ConfirmedSiacoinBalance) > 0 {
			diff = fmt.Sprintf("Under reported by:  %v\n", expectedBalance.Sub(wg.ConfirmedSiacoinBalance).HumanString())
		} else {
			diff = fmt.Sprintf("Over reported by:   %v\n", wg.ConfirmedSiacoinBalance.Sub(expectedBalance).HumanString())
		}
		err := details + diff
		return errors.New(err)
	}
	return nil
}

// checkContracts confirms that contracts are renewed as expected
func checkContracts(numHosts, numRenewals int, oldContracts, renewedContracts []api.RenterContract) error {
	if len(renewedContracts) != numHosts {
		err := fmt.Sprintf("Incorrect number of Active contracts: have %v expected %v", len(renewedContracts), numHosts)
		return errors.New(err)
	}
	if len(oldContracts) == 0 && numRenewals == 0 {
		return nil
	}
	// Confirm contracts were renewed, this will also mean there are old contracts
	// Verify there are not more renewedContracts than there are oldContracts
	// This would mean contracts are not getting archived
	if len(oldContracts) < len(renewedContracts) {
		return errors.New("Too many renewed contracts")
	}
	if len(oldContracts) != numHosts*numRenewals {
		err := fmt.Sprintf("Incorrect number of Old contracts: have %v expected %v", len(oldContracts), numHosts*numRenewals)
		return errors.New(err)
	}

	// Create Maps for comparison
	initialContractIDMap := make(map[types.FileContractID]struct{})
	initialContractKeyMap := make(map[crypto.Hash]struct{})
	for _, c := range oldContracts {
		initialContractIDMap[c.ID] = struct{}{}
		initialContractKeyMap[crypto.HashBytes(c.HostPublicKey.Key)] = struct{}{}
	}

	for _, c := range renewedContracts {
		// Verify that all the contracts marked as GoodForRenew
		// were renewed
		if c.GoodForRenew {
			if _, ok := initialContractIDMap[c.ID]; ok {
				return errors.New("ID from renewedContracts found in oldContracts")
			}
			// Verifying that Renewed Contracts have the same HostPublicKey
			// as an initial contract
			if _, ok := initialContractKeyMap[crypto.HashBytes(c.HostPublicKey.Key)]; !ok {
				return errors.New("Host Public Key from renewedContracts not found in oldContracts")
			}
		}
	}
	return nil
}

// checkContractVsReportedSpending confirms that the spending recorded in the
// renter's contracts matches the reported spending for the renter
func checkContractVsReportedSpending(r *siatest.TestNode, WindowSize types.BlockHeight, oldContracts, renewedContracts []api.RenterContract) error {
	// Get Current BlockHeight
	cg, err := r.ConsensusGet()
	if err != nil {
		return err
	}

	// Getting financial metrics after uploads, downloads, and
	// contract renewal
	rg, err := r.RenterGet()
	if err != nil {
		return err
	}

	fm := rg.FinancialMetrics
	totalSpent := fm.ContractFees.Add(fm.UploadSpending).
		Add(fm.DownloadSpending).Add(fm.StorageSpending)
	total := totalSpent.Add(fm.Unspent)
	allowance := rg.Settings.Allowance

	// Check that renter financial metrics add up to allowance
	if total.Cmp(allowance.Funds) != 0 {
		err := fmt.Sprintf(`Combined Total of reported spending and unspent funds not equal to allowance:
			total:     %v
			allowance: %v
			`, total.HumanString(), allowance.Funds.HumanString())
		return errors.New(err)
	}

	// Check renter financial metrics against contract spending
	var spending modules.ContractorSpending
	for _, contract := range oldContracts {
		if contract.StartHeight >= rg.CurrentPeriod {
			// Calculate ContractFees
			spending.ContractFees = spending.ContractFees.Add(contract.Fees)
			// Calculate TotalAllocated
			spending.TotalAllocated = spending.TotalAllocated.Add(contract.TotalCost)
			// Calculate Spending
			spending.DownloadSpending = spending.DownloadSpending.Add(contract.DownloadSpending)
			spending.UploadSpending = spending.UploadSpending.Add(contract.UploadSpending)
			spending.StorageSpending = spending.StorageSpending.Add(contract.StorageSpending)
		} else if contract.EndHeight+WindowSize+types.MaturityDelay > cg.Height {
			// Calculated funds that are being withheld in contracts
			spending.WithheldFunds = spending.WithheldFunds.Add(contract.RenterFunds)
			// Record the largest window size for worst case when reporting the spending
			if WindowSize >= spending.ReleaseBlock {
				spending.ReleaseBlock = WindowSize
			}
			// Calculate Previous spending
			spending.PreviousSpending = spending.PreviousSpending.Add(contract.Fees).
				Add(contract.DownloadSpending).Add(contract.UploadSpending).Add(contract.StorageSpending)
		} else {
			// Calculate Previous spending
			spending.PreviousSpending = spending.PreviousSpending.Add(contract.Fees).
				Add(contract.DownloadSpending).Add(contract.UploadSpending).Add(contract.StorageSpending)
		}
	}
	for _, contract := range renewedContracts {
		if contract.GoodForRenew {
			// Calculate ContractFees
			spending.ContractFees = spending.ContractFees.Add(contract.Fees)
			// Calculate TotalAllocated
			spending.TotalAllocated = spending.TotalAllocated.Add(contract.TotalCost)
			// Calculate Spending
			spending.DownloadSpending = spending.DownloadSpending.Add(contract.DownloadSpending)
			spending.UploadSpending = spending.UploadSpending.Add(contract.UploadSpending)
			spending.StorageSpending = spending.StorageSpending.Add(contract.StorageSpending)
		}
	}

	// Compare contract fees
	if fm.ContractFees.Cmp(spending.ContractFees) != 0 {
		err := fmt.Sprintf(`Fees not equal:
			Financial Metrics Fees: %v
			Contract Fees:          %v
			`, fm.ContractFees.HumanString(), spending.ContractFees.HumanString())
		return errors.New(err)
	}
	// Compare Total Allocated
	if fm.TotalAllocated.Cmp(spending.TotalAllocated) != 0 {
		err := fmt.Sprintf(`Total Allocated not equal:
			Financial Metrics TA: %v
			Contract TA:          %v
			`, fm.TotalAllocated.HumanString(), spending.TotalAllocated.HumanString())
		return errors.New(err)
	}
	// Compare Upload Spending
	if fm.UploadSpending.Cmp(spending.UploadSpending) != 0 {
		err := fmt.Sprintf(`Upload spending not equal:
			Financial Metrics US: %v
			Contract US:          %v
			`, fm.UploadSpending.HumanString(), spending.UploadSpending.HumanString())
		return errors.New(err)
	}
	// Compare Download Spending
	if fm.DownloadSpending.Cmp(spending.DownloadSpending) != 0 {
		err := fmt.Sprintf(`Download spending not equal:
			Financial Metrics DS: %v
			Contract DS:          %v
			`, fm.DownloadSpending.HumanString(), spending.DownloadSpending.HumanString())
		return errors.New(err)
	}
	// Compare Storage Spending
	if fm.StorageSpending.Cmp(spending.StorageSpending) != 0 {
		err := fmt.Sprintf(`Storage spending not equal:
			Financial Metrics SS: %v
			Contract SS:          %v
			`, fm.StorageSpending.HumanString(), spending.StorageSpending.HumanString())
		return errors.New(err)
	}
	// Compare Withheld Funds
	if fm.WithheldFunds.Cmp(spending.WithheldFunds) != 0 {
		err := fmt.Sprintf(`Withheld Funds not equal:
			Financial Metrics WF: %v
			Contract WF:          %v
			`, fm.WithheldFunds.HumanString(), spending.WithheldFunds.HumanString())
		return errors.New(err)
	}
	// Compare Release Block
	if fm.ReleaseBlock != spending.ReleaseBlock {
		err := fmt.Sprintf(`Release Block not equal:
			Financial Metrics RB: %v
			Contract RB:          %v
			`, fm.ReleaseBlock, spending.ReleaseBlock)
		return errors.New(err)
	}
	// Compare Previous Spending
	if fm.PreviousSpending.Cmp(spending.PreviousSpending) != 0 {
		err := fmt.Sprintf(`Previous spending not equal:
			Financial Metrics PS: %v
			Contract PS:          %v
			`, fm.PreviousSpending.HumanString(), spending.PreviousSpending.HumanString())
		return errors.New(err)
	}

	return nil
}

// checkRenewedContracts confirms that renewed contracts have zero upload and
// download spending
func checkRenewedContracts(renewedContracts []api.RenterContract) error {
	for _, c := range renewedContracts {
		if c.GoodForRenew {
			if c.UploadSpending.Cmp(types.ZeroCurrency) != 0 && c.GoodForUpload {
				err := fmt.Sprintf("Upload spending on renewed contract equal to %v, expected zero", c.UploadSpending.HumanString())
				return errors.New(err)
			}
			if c.DownloadSpending.Cmp(types.ZeroCurrency) != 0 {
				err := fmt.Sprintf("Download spending on renewed contract equal to %v, expected zero", c.DownloadSpending.HumanString())
				return errors.New(err)
			}
		}
	}
	return nil
}

// renewContractByRenewWindow mines blocks to force contract renewal
func renewContractsByRenewWindow(renter *siatest.TestNode, tg *siatest.TestGroup) error {
	rg, err := renter.RenterGet()
	if err != nil {
		return errors.AddContext(err, "failed to get RenterGet")
	}
	m := tg.Miners()[0]
	for i := 0; i < int(rg.Settings.Allowance.Period-rg.Settings.Allowance.RenewWindow); i++ {
		if err = m.MineBlock(); err != nil {
			return errors.AddContext(err, "error mining block")
		}
	}

	// Waiting for nodes to sync
	if err = tg.Sync(); err != nil {
		return err
	}
	return nil
}

// renewContractsBySpending uploads files until the contracts renew due to
// running out of funds
func renewContractsBySpending(renter *siatest.TestNode, tg *siatest.TestGroup) (startingUploadSpend types.Currency, err error) {
	// Renew contracts by running out of funds
	// Set upload price to max price
	maxStoragePrice := types.SiacoinPrecision.Mul64(30e3).Div(modules.BlockBytesPerMonthTerabyte) // 30k SC / TB / Month
	maxUploadPrice := maxStoragePrice.Mul64(3 * 4320)
	hosts := tg.Hosts()
	for _, h := range hosts {
		err := h.HostModifySettingPost(client.HostParamMinUploadBandwidthPrice, maxUploadPrice)
		if err != nil {
			return types.ZeroCurrency, errors.AddContext(err, "could not set Host Upload Price")
		}
	}

	// Waiting for nodes to sync
	m := tg.Miners()[0]
	if err := m.MineBlock(); err != nil {
		return types.ZeroCurrency, errors.AddContext(err, "error mining block")
	}
	if err := tg.Sync(); err != nil {
		return types.ZeroCurrency, err
	}

	// Set upload parameters
	dataPieces := uint64(1)
	parityPieces := uint64(1)
	chunkSize := siatest.ChunkSize(1)

	// Upload once to show upload spending
	_, _, err = renter.UploadNewFileBlocking(int(chunkSize), dataPieces, parityPieces)
	if err != nil {
		return types.ZeroCurrency, errors.AddContext(err, "failed to upload a file for testing")
	}

	// Get current upload spend, previously contracts had zero upload spend
	rc, err := renter.RenterContractsGet()
	if err != nil {
		return types.ZeroCurrency, errors.AddContext(err, "could not get renter contracts")
	}
	startingUploadSpend = rc.Contracts[0].UploadSpending
	numberOldContracts := len(rc.OldContracts)

	// Upload files to force contract renewal due to running out of funds
LOOP:
	for len(rc.OldContracts) == numberOldContracts {
		// To protect against contracts not renewing during uploads
		for _, c := range rc.Contracts {
			percentRemaining, _ := big.NewRat(0, 1).SetFrac(c.RenterFunds.Big(), c.TotalCost.Big()).Float64()
			if percentRemaining < float64(0.03) {
				break LOOP
			}
		}
		_, _, err = renter.UploadNewFileBlocking(int(chunkSize), dataPieces, parityPieces)
		if err != nil {
			return types.ZeroCurrency, errors.AddContext(err, "failed to upload a file for testing")
		}

		rc, err = renter.RenterContractsGet()
		if err != nil {
			return types.ZeroCurrency, errors.AddContext(err, "could not get contracts")
		}
	}
	return startingUploadSpend, nil
}<|MERGE_RESOLUTION|>--- conflicted
+++ resolved
@@ -468,18 +468,6 @@
 	if err := r.RenterSetStreamCacheSizePost(4); err != nil {
 		t.Fatal(err, "Could not set StreamCacheSize to 4")
 	}
-<<<<<<< HEAD
-
-	// Get a directory for testing.
-	testDir := renterTestDir(t.Name())
-
-	// Create a group with a single renter and two hosts using the dependencies
-	// for the renter.
-	renterTemplate := node.Renter(testDir + "/renter")
-	renterTemplate.ContractSetDeps = deps
-	tg, err := siatest.NewGroup(testDir, renterTemplate, node.Host(testDir+"/host1"),
-		node.Host(testDir+"/host2"), siatest.Miner(testDir+"/miner"))
-=======
 	rg, err := r.RenterGet()
 	if err != nil {
 		t.Fatal(err, "Could not get Renter through RenterGet()")
@@ -493,7 +481,6 @@
 		t.Fatal(err, "Could not set StreamCacheSize to 2")
 	}
 	rg, err = r.RenterGet()
->>>>>>> 5155fb07
 	if err != nil {
 		t.Fatal(err, "Could not get Renter through RenterGet()")
 	}
@@ -537,17 +524,6 @@
 		t.Fatal(errors.New("MaxUploadSpeed doesn't match value set through RenterPostRateLimit"))
 	}
 
-<<<<<<< HEAD
-	// Get a directory for testing.
-	testDir := renterTestDir(t.Name())
-
-	// Create a group with a single renter and two hosts using the dependencies
-	// for the renter.
-	renterTemplate := node.Renter(testDir + "/renter")
-	renterTemplate.ContractSetDeps = deps
-	tg, err := siatest.NewGroup(testDir, renterTemplate, node.Host(testDir+"/host1"),
-		node.Host(testDir+"/host2"), siatest.Miner(testDir+"/miner"))
-=======
 	// Upload a file that is a single chunk big.
 	_, remoteFile, err := r.UploadNewFileBlocking(int(chunkSize), dataPieces, parityPieces)
 	if err != nil {
@@ -627,8 +603,7 @@
 		Hosts:  5,
 		Miners: 1,
 	}
-	tg, err := siatest.NewGroupFromTemplate(groupParams)
->>>>>>> 5155fb07
+	tg, err := siatest.NewGroupFromTemplate(renterTestDir(t.Name()), groupParams)
 	if err != nil {
 		t.Fatal("Failed to create group: ", err)
 	}
@@ -687,10 +662,7 @@
 // testDownloadInterrupted interrupts a download using the provided dependencies.
 func testDownloadInterrupted(t *testing.T, tg *siatest.TestGroup, deps *siatest.DependencyInterruptOnceOnKeyword) {
 	// Add Renter
-	testDir, err := siatest.TestDir(t.Name())
-	if err != nil {
-		t.Fatal(err)
-	}
+	testDir := siatest.TestDir(t.Name())
 	renterTemplate := node.Renter(testDir + "/renter")
 	renterTemplate.ContractSetDeps = deps
 	nodes, err := tg.AddNodes(renterTemplate)
@@ -749,10 +721,7 @@
 // and makes sure that this doesn't corrupt the contract.
 func testUploadInterrupted(t *testing.T, tg *siatest.TestGroup, deps *siatest.DependencyInterruptOnceOnKeyword) {
 	// Add Renter
-	testDir, err := siatest.TestDir(t.Name())
-	if err != nil {
-		t.Fatal(err)
-	}
+	testDir := siatest.TestDir(t.Name())
 	renterTemplate := node.Renter(testDir + "/renter")
 	renterTemplate.ContractSetDeps = deps
 	nodes, err := tg.AddNodes(renterTemplate)
@@ -831,7 +800,7 @@
 		Renters: 1,
 		Miners:  1,
 	}
-	tg, err := siatest.NewGroupFromTemplate(groupParams)
+	tg, err := siatest.NewGroupFromTemplate(renterTestDir(t.Name()), groupParams)
 	if err != nil {
 		t.Fatal("Failed to create group: ", err)
 	}
@@ -927,16 +896,10 @@
 	if testing.Short() {
 		t.SkipNow()
 	}
-<<<<<<< HEAD
+	t.Parallel()
+
 	// Create testing directory.
 	testDir := renterTestDir(t.Name())
-=======
-	t.Parallel()
-	renterDir, err := siatest.TestDir(filepath.Join(t.Name(), "renter"))
-	if err != nil {
-		t.Fatal(err)
-	}
->>>>>>> 5155fb07
 
 	// Create a group for the subtests
 	groupParams := siatest.GroupParams{
@@ -1083,22 +1046,13 @@
 	}
 	t.Parallel()
 
-<<<<<<< HEAD
-	// Get test directory
-	testDir := renterTestDir(t.Name())
-
-	// Copying legacy file to test directory
-	renterDir := filepath.Join(testDir, "renter")
-	destination := filepath.Join(renterDir, "renter.json")
-	err := os.MkdirAll(renterDir, 0700)
-=======
 	// Create a group for testing.
 	groupParams := siatest.GroupParams{
 		Hosts:   2,
 		Renters: 1,
 		Miners:  1,
 	}
-	tg, err := siatest.NewGroupFromTemplate(groupParams)
+	tg, err := siatest.NewGroupFromTemplate(renterTestDir(t.Name()), groupParams)
 	if err != nil {
 		t.Fatal("Failed to create group: ", err)
 	}
@@ -1114,7 +1068,6 @@
 
 	renter := tg.Renters()[0]
 	_, rf, err := renter.UploadNewFileBlocking(100, dataPieces, parityPieces)
->>>>>>> 5155fb07
 	if err != nil {
 		t.Fatal(err)
 	}
@@ -1175,13 +1128,7 @@
 	if len(renterFiles.Files) != 2 {
 		t.Fatal("There should be exactly 2 tracked files")
 	}
-<<<<<<< HEAD
-
-	// Create new node from legacy renter.json persistence file
-	r, err := siatest.NewNode(node.AllModules(testDir))
-=======
 	fileInfo, err := renter.File(rf2.SiaPath())
->>>>>>> 5155fb07
 	if err != nil {
 		t.Fatal(err)
 	}
@@ -1248,7 +1195,7 @@
 		Renters: 1,
 		Miners:  1,
 	}
-	tg, err := siatest.NewGroupFromTemplate(groupParams)
+	tg, err := siatest.NewGroupFromTemplate(renterTestDir(t.Name()), groupParams)
 	if err != nil {
 		t.Fatal("Failed to create group: ", err)
 	}
@@ -1393,22 +1340,7 @@
 		}
 	}()
 
-<<<<<<< HEAD
-	// Add a Renter node
-	renterDir := filepath.Join(renterTestDir(t.Name()), "renter")
-	if err != nil {
-		t.Fatal(err)
-	}
-	renterParams := node.Renter(renterDir)
-	renterParams.SkipSetAllowance = true
-	if err = tg.AddNodes(renterParams); err != nil {
-		t.Fatal(err)
-	}
-
-	// Get renter's initial siacoin balance
-=======
 	// Get renter and current contracts
->>>>>>> 5155fb07
 	r := tg.Renters()[0]
 	rc, err := r.RenterContractsGet()
 	if err != nil {
@@ -1442,7 +1374,7 @@
 		}
 		// Check OldContracts against recorded old contracts
 		if len(oldContracts) != len(rc.OldContracts) {
-			return errors.New(fmt.Sprintf("Number of old contracts don't match, expected %v got %v", len(oldContracts), len(rc.OldContracts)))
+			return fmt.Errorf("Number of old contracts don't match, expected %v got %v", len(oldContracts), len(rc.OldContracts))
 		}
 
 		// Create Maps for comparison
@@ -1473,15 +1405,12 @@
 	t.Parallel()
 
 	// Get test directory
-	testdir, err := siatest.TestDir(t.Name())
-	if err != nil {
-		t.Fatal(err)
-	}
+	testDir := siatest.TestDir(t.Name())
 
 	// Copying legacy file to test directory
-	renterDir := filepath.Join(testdir, "renter")
+	renterDir := filepath.Join(testDir, "renter")
 	destination := filepath.Join(renterDir, "renter.json")
-	err = os.MkdirAll(renterDir, 0700)
+	err := os.MkdirAll(renterDir, 0700)
 	if err != nil {
 		t.Fatal(err)
 	}
@@ -1504,18 +1433,8 @@
 		t.Fatal(err)
 	}
 
-<<<<<<< HEAD
-	// Create a group for testing.
-	groupParams := siatest.GroupParams{
-		Hosts:   2,
-		Renters: 1,
-		Miners:  1,
-	}
-	tg, err := siatest.NewGroupFromTemplate(renterTestDir(t.Name()), groupParams)
-=======
 	// Create new node from legacy renter.json persistence file
-	r, err := siatest.NewNode(node.AllModules(testdir))
->>>>>>> 5155fb07
+	r, err := siatest.NewNode(node.AllModules(testDir))
 	if err != nil {
 		t.Fatal(err)
 	}
@@ -1714,7 +1633,7 @@
 	}()
 
 	// Add a Renter node
-	renterDir, err := siatest.TestDir(filepath.Join(t.Name(), "renter"))
+	renterDir := filepath.Join(renterTestDir(t.Name()), "renter")
 	if err != nil {
 		t.Fatal(err)
 	}
