package api

import (
	"net/http"
	"strings"
	"time"

<<<<<<< HEAD
=======
	"github.com/NebulousLabs/Sia/build"
	"github.com/NebulousLabs/Sia/modules"
	"github.com/NebulousLabs/Sia/types"
	"github.com/NebulousLabs/errors"
>>>>>>> 58d4f727
	"github.com/julienschmidt/httprouter"
	"gitlab.com/NebulousLabs/Sia/build"
)

// buildHttpRoutes sets up and returns an * httprouter.Router.
// it connected the Router to the given api using the required
// parameters: requiredUserAgent and requiredPassword
<<<<<<< HEAD
func (api *API) buildHTTPRoutes(requiredUserAgent string, requiredPassword string) {
=======
func (api *API) buildHttpRoutes(requiredUserAgent string, requiredPassword string) error {
>>>>>>> 58d4f727
	router := httprouter.New()

	router.NotFound = http.HandlerFunc(UnrecognizedCallHandler)
	router.RedirectTrailingSlash = false

	// Consensus API Calls
	if api.cs != nil {
		router.GET("/consensus", api.consensusHandler)
		router.GET("/consensus/blocks", api.consensusBlocksHandler)
		router.POST("/consensus/validate/transactionset", api.consensusValidateTransactionsetHandler)
	}

	// Explorer API Calls
	if api.explorer != nil {
		//Subscribing to both consensus updates and transaction updates to power the push notifications via websocket
		err := api.cs.ConsensusSetSubscribe(api, modules.ConsensusChangeRecent, nil)
		api.unconfirmedSets = make(map[modules.TransactionSetID][]types.TransactionID)
		api.hub = &WebsocketHub{
			broadcastTx:      make(chan []byte),
			broadcastBlock:   make(chan []byte),
			registerBlock:    make(chan *Subscriber),
			unregisterBlock:  make(chan *Subscriber),
			registerTx:       make(chan *Subscriber),
			unregisterTx:     make(chan *Subscriber),
			blockSubscribers: make(map[*Subscriber]bool),
			txSubscribers:    make(map[*Subscriber]bool),
		}

		if err != nil {
			return errors.New("api consensus subscription failed: " + err.Error())
		}

		//We start the hub in another thread because it sends responses outside the standard REST API lifecycle
		go api.hub.StartWebsocketHub()

		api.tpool.TransactionPoolSubscribe(api)
		router.GET("/explorer", api.explorerHandler)
		router.GET("/explorer/pending", api.pendingBlockHandler)
		router.GET("/explorer/blocks/:height", api.explorerBlocksHandler)
		router.GET("/explorer/blocks", api.explorerBlocksHandler)
		router.GET("/explorer/hashes/:hash", api.explorerHashHandler)
		router.GET("/explorer/ws", api.explorerBlockSubscribe)
		router.GET("/explorer/tx/ws", api.explorerTxSubscribe)
	}

	// Gateway API Calls
	if api.gateway != nil {
		router.GET("/gateway", api.gatewayHandler)
		router.POST("/gateway/connect/:netaddress", RequirePassword(api.gatewayConnectHandler, requiredPassword))
		router.POST("/gateway/disconnect/:netaddress", RequirePassword(api.gatewayDisconnectHandler, requiredPassword))
	}

	// Host API Calls
	if api.host != nil {
		// Calls directly pertaining to the host.
		router.GET("/host", api.hostHandlerGET)                                                   // Get the host status.
		router.POST("/host", RequirePassword(api.hostHandlerPOST, requiredPassword))              // Change the settings of the host.
		router.POST("/host/announce", RequirePassword(api.hostAnnounceHandler, requiredPassword)) // Announce the host to the network.
		router.GET("/host/contracts", api.hostContractInfoHandler)                                // Get info about contracts.
		router.GET("/host/estimatescore", api.hostEstimateScoreGET)

		// Calls pertaining to the storage manager that the host uses.
		router.GET("/host/storage", api.storageHandler)
		router.POST("/host/storage/folders/add", RequirePassword(api.storageFoldersAddHandler, requiredPassword))
		router.POST("/host/storage/folders/remove", RequirePassword(api.storageFoldersRemoveHandler, requiredPassword))
		router.POST("/host/storage/folders/resize", RequirePassword(api.storageFoldersResizeHandler, requiredPassword))
		router.POST("/host/storage/sectors/delete/:merkleroot", RequirePassword(api.storageSectorsDeleteHandler, requiredPassword))
	}

	// Miner API Calls
	if api.miner != nil {
		router.GET("/miner", api.minerHandler)
		router.GET("/miner/header", RequirePassword(api.minerHeaderHandlerGET, requiredPassword))
		router.POST("/miner/header", RequirePassword(api.minerHeaderHandlerPOST, requiredPassword))
		router.GET("/miner/start", RequirePassword(api.minerStartHandler, requiredPassword))
		router.GET("/miner/stop", RequirePassword(api.minerStopHandler, requiredPassword))
	}

	// Renter API Calls
	if api.renter != nil {
		router.GET("/renter", api.renterHandlerGET)
		router.POST("/renter", RequirePassword(api.renterHandlerPOST, requiredPassword))
		router.POST("/renter/contract/cancel", RequirePassword(api.renterContractCancelHandler, requiredPassword))
		router.GET("/renter/contracts", api.renterContractsHandler)
		router.GET("/renter/downloads", api.renterDownloadsHandler)
		router.POST("/renter/downloads/clear", RequirePassword(api.renterClearDownloadsHandler, requiredPassword))
		router.GET("/renter/files", api.renterFilesHandler)
		router.GET("/renter/file/*siapath", api.renterFileHandlerGET)
		router.GET("/renter/prices", api.renterPricesHandler)

		// TODO: re-enable these routes once the new .sia format has been
		// standardized and implemented.
		// router.POST("/renter/load", RequirePassword(api.renterLoadHandler, requiredPassword))
		// router.POST("/renter/loadascii", RequirePassword(api.renterLoadAsciiHandler, requiredPassword))
		// router.GET("/renter/share", RequirePassword(api.renterShareHandler, requiredPassword))
		// router.GET("/renter/shareascii", RequirePassword(api.renterShareAsciiHandler, requiredPassword))

		router.POST("/renter/delete/*siapath", RequirePassword(api.renterDeleteHandler, requiredPassword))
		router.GET("/renter/download/*siapath", RequirePassword(api.renterDownloadHandler, requiredPassword))
		router.GET("/renter/downloadasync/*siapath", RequirePassword(api.renterDownloadAsyncHandler, requiredPassword))
		router.POST("/renter/rename/*siapath", RequirePassword(api.renterRenameHandler, requiredPassword))
		router.GET("/renter/stream/*siapath", api.renterStreamHandler)
		router.POST("/renter/upload/*siapath", RequirePassword(api.renterUploadHandler, requiredPassword))
		router.POST("/renter/file/*siapath", RequirePassword(api.renterFileHandlerPOST, requiredPassword))

		// HostDB endpoints.
		router.GET("/hostdb", api.hostdbHandler)
		router.GET("/hostdb/active", api.hostdbActiveHandler)
		router.GET("/hostdb/all", api.hostdbAllHandler)
		router.GET("/hostdb/hosts/:pubkey", api.hostdbHostsHandler)
		router.POST("/hostdb/filtermode", RequirePassword(api.hostdbFilterModeHandlerPOST, requiredPassword))
	}

	// Transaction pool API Calls
	if api.tpool != nil {
		router.GET("/tpool/fee", api.tpoolFeeHandlerGET)
		router.GET("/tpool/raw/:id", api.tpoolRawHandlerGET)
		router.POST("/tpool/raw", api.tpoolRawHandlerPOST)
		router.GET("/tpool/confirmed/:id", api.tpoolConfirmedGET)

		// TODO: re-enable this route once the transaction pool API has been finalized
		//router.GET("/transactionpool/transactions", api.transactionpoolTransactionsHandler)
	}

	// Wallet API Calls
	if api.wallet != nil {
		router.GET("/wallet", api.walletHandler)
		router.POST("/wallet/033x", RequirePassword(api.wallet033xHandler, requiredPassword))
		router.GET("/wallet/address", RequirePassword(api.walletAddressHandler, requiredPassword))
		router.GET("/wallet/addresses", api.walletAddressesHandler)
		router.GET("/wallet/backup", RequirePassword(api.walletBackupHandler, requiredPassword))
		router.POST("/wallet/init", RequirePassword(api.walletInitHandler, requiredPassword))
		router.POST("/wallet/init/seed", RequirePassword(api.walletInitSeedHandler, requiredPassword))
		router.POST("/wallet/lock", RequirePassword(api.walletLockHandler, requiredPassword))
		router.POST("/wallet/seed", RequirePassword(api.walletSeedHandler, requiredPassword))
		router.GET("/wallet/seeds", RequirePassword(api.walletSeedsHandler, requiredPassword))
		router.POST("/wallet/siacoins", RequirePassword(api.walletSiacoinsHandler, requiredPassword))
		router.POST("/wallet/siafunds", RequirePassword(api.walletSiafundsHandler, requiredPassword))
		router.POST("/wallet/siagkey", RequirePassword(api.walletSiagkeyHandler, requiredPassword))
		router.POST("/wallet/sweep/seed", RequirePassword(api.walletSweepSeedHandler, requiredPassword))
		router.GET("/wallet/transaction/:id", api.walletTransactionHandler)
		router.GET("/wallet/transactions", api.walletTransactionsHandler)
		router.GET("/wallet/transactions/:addr", api.walletTransactionsAddrHandler)
		router.GET("/wallet/verify/address/:addr", api.walletVerifyAddressHandler)
		router.POST("/wallet/unlock", RequirePassword(api.walletUnlockHandler, requiredPassword))
		router.POST("/wallet/changepassword", RequirePassword(api.walletChangePasswordHandler, requiredPassword))
		router.GET("/wallet/unlockconditions/:addr", RequirePassword(api.walletUnlockConditionsHandlerGET, requiredPassword))
		router.POST("/wallet/unlockconditions", RequirePassword(api.walletUnlockConditionsHandlerPOST, requiredPassword))
		router.GET("/wallet/unspent", RequirePassword(api.walletUnspentHandler, requiredPassword))
		router.POST("/wallet/sign", RequirePassword(api.walletSignHandler, requiredPassword))
		router.GET("/wallet/watch", RequirePassword(api.walletWatchHandlerGET, requiredPassword))
		router.POST("/wallet/watch", RequirePassword(api.walletWatchHandlerPOST, requiredPassword))
	}

	// Apply UserAgent middleware and return the Router
	api.router = cleanCloseHandler(RequireUserAgent(router, requiredUserAgent))
	return nil
}

// cleanCloseHandler wraps the entire API, ensuring that underlying conns are
// not leaked if the remote end closes the connection before the underlying
// handler finishes.
func cleanCloseHandler(next http.Handler) http.Handler {
	return http.HandlerFunc(func(w http.ResponseWriter, r *http.Request) {
		// Close this file handle either when the function completes or when the
		// connection is done.
		done := make(chan struct{})
		go func(w http.ResponseWriter, r *http.Request) {
			defer close(done)
			next.ServeHTTP(w, r)
		}(w, r)
		select {
		case <-done:
		}

		// Sanity check - thread should not take more than an hour to return. This
		// must be done in a goroutine, otherwise the server will not close the
		// underlying socket for this API call.
		timer := time.NewTimer(time.Minute * 60)
		go func() {
			select {
			case <-done:
				timer.Stop()
			case <-timer.C:
				build.Severe("api call is taking more than 60 minutes to return:", r.URL.Path)
			}
		}()
	})
}

// RequireUserAgent is middleware that requires all requests to set a
// UserAgent that contains the specified string.
func RequireUserAgent(h http.Handler, ua string) http.Handler {
	return http.HandlerFunc(func(w http.ResponseWriter, req *http.Request) {
		if !strings.Contains(req.UserAgent(), ua) && !isUnrestricted(req) {
			WriteError(w, Error{"Browser access disabled due to security vulnerability. Use Sia-UI or siac."}, http.StatusBadRequest)
			return
		}
		h.ServeHTTP(w, req)
	})
}

// RequirePassword is middleware that requires a request to authenticate with a
// password using HTTP basic auth. Usernames are ignored. Empty passwords
// indicate no authentication is required.
func RequirePassword(h httprouter.Handle, password string) httprouter.Handle {
	// An empty password is equivalent to no password.
	if password == "" {
		return h
	}
	return func(w http.ResponseWriter, req *http.Request, ps httprouter.Params) {
		_, pass, ok := req.BasicAuth()
		if !ok || pass != password {
			w.Header().Set("WWW-Authenticate", "Basic realm=\"SiaAPI\"")
			WriteError(w, Error{"API authentication failed."}, http.StatusUnauthorized)
			return
		}
		h(w, req, ps)
	}
}

// isUnrestricted checks if a request may bypass the useragent check.
func isUnrestricted(req *http.Request) bool {
	return strings.HasPrefix(req.URL.Path, "/renter/stream/")
}<|MERGE_RESOLUTION|>--- conflicted
+++ resolved
@@ -1,29 +1,21 @@
 package api
 
 import (
+	"errors"
 	"net/http"
 	"strings"
 	"time"
 
-<<<<<<< HEAD
-=======
-	"github.com/NebulousLabs/Sia/build"
-	"github.com/NebulousLabs/Sia/modules"
-	"github.com/NebulousLabs/Sia/types"
-	"github.com/NebulousLabs/errors"
->>>>>>> 58d4f727
 	"github.com/julienschmidt/httprouter"
 	"gitlab.com/NebulousLabs/Sia/build"
+	"gitlab.com/NebulousLabs/Sia/modules"
+	"gitlab.com/NebulousLabs/Sia/types"
 )
 
 // buildHttpRoutes sets up and returns an * httprouter.Router.
 // it connected the Router to the given api using the required
 // parameters: requiredUserAgent and requiredPassword
-<<<<<<< HEAD
-func (api *API) buildHTTPRoutes(requiredUserAgent string, requiredPassword string) {
-=======
 func (api *API) buildHttpRoutes(requiredUserAgent string, requiredPassword string) error {
->>>>>>> 58d4f727
 	router := httprouter.New()
 
 	router.NotFound = http.HandlerFunc(UnrecognizedCallHandler)
@@ -38,7 +30,8 @@
 
 	// Explorer API Calls
 	if api.explorer != nil {
-		//Subscribing to both consensus updates and transaction updates to power the push notifications via websocket
+		// Subscribing to both consensus updates and transaction updates to
+		// power the push notifications via websocket
 		err := api.cs.ConsensusSetSubscribe(api, modules.ConsensusChangeRecent, nil)
 		api.unconfirmedSets = make(map[modules.TransactionSetID][]types.TransactionID)
 		api.hub = &WebsocketHub{
@@ -56,7 +49,7 @@
 			return errors.New("api consensus subscription failed: " + err.Error())
 		}
 
-		//We start the hub in another thread because it sends responses outside the standard REST API lifecycle
+		// We start the hub in another thread because it sends responses outside the standard REST API lifecycle
 		go api.hub.StartWebsocketHub()
 
 		api.tpool.TransactionPoolSubscribe(api)
